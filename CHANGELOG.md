# Changelog

All notable changes to this project will be documented in this file.

## [Unreleased]

### Added

- Start times can include seconds (e.g. 12:34:59) while still accepting the old format (This change will allow other columns to accept multiple formats easily).
- `child-project --version` command
<<<<<<< HEAD
- `merge_sets` in `AnnotationManager` method now accepts arguments [full_set_merge,skip_existing,recording_filter] to carry out partial merges
=======
- `child-project metrics` added the `--segments` command to extract metrics from a dataFrame of segments
- metrics <voc_speaker> and <lena_CVC>
>>>>>>> a014c9cc

### Changed

- `metrics` pipeline's options `--from --to` require a HH:MM:SS format now.
- `merge-annotations` command fails when the output_set already exists or if the required sets don't exist

### Fixed

- eafbuilder attributes a default time-aligneable ling-type to created tiers to avoid random attribution that can lead to wrong behaviour and crashes
- 'imported_at' column in annotations.csv did not have a new correct format (in a set)
- metrics avg_cry_... avg_can_... and avg_non_can_... were not calculated correctly
- metrics lp_n lp_dur use lena columns in priority

### Dropped

- `child-project process --split` --split option dropped as there is no further need of reducing long audios (>15hs)

## [0.0.5] - 2022-07-25

### Added

 - `--spectrogram` option in the `zooniverse extract-chunks` pipeline to generate an image of a spectrogram that will help citizen-scientists with the classification on zooniverse.
 - `child-project compare-recordings` command added to allow users to prin a divergence score. This will help identify audio files that are just duplicates of others (and possibily have different codecs/sampling rate/number of channels)
 - `--import-speech-from` command added to the eaf builder to integrate previous annotations to the eaf file (e.g. VTC segments) to facilitate annotation process

### Changed

- `metrics` pipeline, reworked to be more flexible. Performance hit with it.
    - Old pipelines still exist
    - new usage of `--period` option on every pipeline and for eveery metric.
    - Usage of a csv file to specify the list of metrics wanted
    - Ease of adding new metrics to the supported list
    - Outputs a yml parameter file that can be reused to compute the same metrics and keep a trace of what was run.
- changes to standard annotation value (addressee, vcm_type etc)

### Fixed

- importation of empty file now correctly generates an empty converted file
- `--period` option correctly works with other units than `recording_filename`

### Dropped

- Support for python 3.6

## [0.0.4] - 2022-02-02

### Added 

 - Conversation sampler
 - `get_within_ranges` function to retrieve all annotations that match the desired portions of the recordings
 - `--import-speech-from` option for the EAF annotation builder to pre-fill annotations based on any previously imported set of annotations
 - `compute_ages` function to compute the age of the subject child for each recording
 - `lena_speaker` for the LENA its converter
 - `lena_speaker` aggregated metrics for the LenaMetrics pipeline
 - Improved AclewMetrics and LenaMetrics performance
 - Improved error handling (dataframes sanity checks)

### Changed

 - More flexible high-volubility sampler

### Fixed
 
 - Fixed pipelines crashes in presence of NA values in `recording_filename`
 - `RandomVocalizationSampler` crash fix

## [0.0.3] - 2021-10-06

### Fixed

 - Fixed exceptions thrown by child-project CLI

## [0.0.2] - 2021-09-29

### Added 

 - CSV importer to register pre-exisiting CSV annotations into the index without performing any conversion
 - Enable Zooniverse pipeline's `retrieve-classifications` to match classifications to the original chunks metadata
 - `get_within_time_range` method to clip a list of annotations within a given time-range
 - `get_segments_timestamps` method to calculate the onset and offset timestamps of each segment from an annotation
 - `--from-time`/`--to-time` option for metrics extraction
 - Time-unit aggregated metrics, supporting custom time periods.
 - optional `--recordings` option to apply the audio processors to specific recordings only
 - allow `child-project validate` to check custom recordings profiles and/or annotation sets
 - `--ignore-errors` switch for Zooniverse pipeline's `upload-chunks`
 - `enforce_dtypes` option for `ChildProject` in order to enforce the dtype of certain metadata columns (e.g. session_id, child_id) to their expected dtype

### Fixed

 - Fixed skip-existing argument of the basic audio processor
 - Fixed a crash-bug that occured while extracting metrics from recordings with no FEM/MAL/CHI/OCH segment
 - Made `pyannote-agreement` an optional dependency
 - Added dependency constraints to fix some installation issues.

## [0.0.1] - 2021-07-14

### Added

- First proper release of the package.

[unreleased]: https://github.com/LAAC-LSCP/ChildProject/compare/v0.0.5...HEAD
[0.0.5]: https://github.com/LAAC-LSCP/ChildProject/releases/tag/v0.0.5
[0.0.4]: https://github.com/LAAC-LSCP/ChildProject/releases/tag/v0.0.4
[0.0.3]: https://github.com/LAAC-LSCP/ChildProject/releases/tag/v0.0.3
[0.0.2]: https://github.com/LAAC-LSCP/ChildProject/releases/tag/v0.0.2
[0.0.1]: https://github.com/LAAC-LSCP/ChildProject/releases/tag/v0.0.1<|MERGE_RESOLUTION|>--- conflicted
+++ resolved
@@ -8,12 +8,9 @@
 
 - Start times can include seconds (e.g. 12:34:59) while still accepting the old format (This change will allow other columns to accept multiple formats easily).
 - `child-project --version` command
-<<<<<<< HEAD
 - `merge_sets` in `AnnotationManager` method now accepts arguments [full_set_merge,skip_existing,recording_filter] to carry out partial merges
-=======
 - `child-project metrics` added the `--segments` command to extract metrics from a dataFrame of segments
-- metrics <voc_speaker> and <lena_CVC>
->>>>>>> a014c9cc
+- metrics <voc_speaker> <lena_CTC> and <lena_CVC>
 
 ### Changed
 
