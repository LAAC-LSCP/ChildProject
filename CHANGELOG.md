--- conflicted
+++ resolved
@@ -6,12 +6,9 @@
 
 ### Added
 
-<<<<<<< HEAD
 - conversations summary extraction pipeline
-=======
 - docs and tests for init command
 - docs and tests for automated-import command
->>>>>>> b63e15af
 
 ## [0.2.2] 2024-06-26
 
