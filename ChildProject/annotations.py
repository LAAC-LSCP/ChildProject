import datetime
import multiprocessing as mp
import numpy as np
import os
import pandas as pd
from functools import reduce, partial
from shutil import move, rmtree
import sys
import traceback
from typing import Callable, Dict, Iterable, List, Optional, Set, Tuple, Union

from . import __version__
from .projects import ChildProject
from .converters import is_thread_safe
from .tables import IndexTable, IndexColumn
from .utils import Segment, intersect_ranges

class AnnotationManager:
    """Manage annotations of a dataset. 

    :ivar project: instance of the current project
    :type project: :class:`ChildProject.projects.ChildProject`
    :ivar annotations: index of the annotations
    :type annotations: pd.DataFrame
    """

    INDEX_COLUMNS = [
        IndexColumn(name = 'set', description = 'name of the annotation set (e.g. VTC, annotator1, etc.)', required = True),
        IndexColumn(name = 'recording_filename', description = 'recording filename as specified in the recordings index', required = True),
        IndexColumn(name = 'time_seek', description = 'reference time in milliseconds, e.g: 3600000. All times expressed in the annotations are relative to this time.', regex = r"(\-?)([0-9]+)", required = True),
        IndexColumn(name = 'range_onset', description = 'covered range start time in milliseconds, measured since `time_seek`', regex = r"([0-9]+)", required = True),
        IndexColumn(name = 'range_offset', description = 'covered range end time in milliseconds, measured since `time_seek`', regex = r"([0-9]+)", required = True),
        IndexColumn(name = 'raw_filename', description = 'annotation input filename location, relative to `annotations/<set>/raw`', filename = True, required = True),
        IndexColumn(name = 'format', description = 'input annotation format', choices = ['TextGrid', 'eaf', 'vtc_rttm', 'vcm_rttm', 'alice', 'its', 'chat'], required = False),
        IndexColumn(name = 'filter', description = 'source file to filter in (for rttm and alice only)', required = False),
        IndexColumn(name = 'annotation_filename', description = 'output formatted annotation location, relative to `annotations/<set>/converted (automatic column, don\'t specify)', filename = True, required = False, generated = True),
        IndexColumn(name = 'imported_at', description = 'importation date (automatic column, don\'t specify)', datetime = "%Y-%m-%d %H:%M:%S", required = False, generated = True),
        IndexColumn(name = 'package_version', description = 'version of the package used when the importation was performed', regex = r"[0-9]+\.[0-9]+\.[0-9]+", required = False, generated = True),
        IndexColumn(name = 'error', description = 'error message in case the annotation could not be imported', required = False, generated = True)
    ]

    SEGMENTS_COLUMNS = [
        IndexColumn(name = 'raw_filename', description = 'raw annotation path relative, relative to `annotations/<set>/raw`', required = True),
        IndexColumn(name = 'segment_onset', description = 'segment start time in milliseconds', regex = r"([0-9]+)", required = True),
        IndexColumn(name = 'segment_offset', description = 'segment end time in milliseconds', regex = r"([0-9]+)", required = True),
        IndexColumn(name = 'speaker_id', description = 'identity of speaker in the annotation'),
        IndexColumn(name = 'speaker_type', description = 'class of speaker (FEM = female adult, MAL = male adult, CHI = key child, OCH = other child)', choices = ['FEM', 'MAL', 'CHI', 'OCH', 'SPEECH'] + ['TVN', 'TVF', 'FUZ', 'FEF', 'MAF', 'SIL', 'CXF', 'NON', 'OLN', 'OLF', 'CHF', 'NA'] + ['ELE']),
        IndexColumn(name = 'ling_type', description = '1 if the vocalization contains at least a vowel (ie canonical or non-canonical), 0 if crying or laughing', choices = ['1', '0', 'NA']),
        IndexColumn(name = 'vcm_type', description = 'vocal maturity defined as: C (canonical), N (non-canonical), Y (crying) L (laughing), J (junk)', choices = ['C', 'N', 'Y', 'L', 'J', 'NA']),
        IndexColumn(name = 'lex_type', description = 'W if meaningful, 0 otherwise', choices = ['W', '0', 'NA']),
        IndexColumn(name = 'mwu_type', description = 'M if multiword, 1 if single word -- only filled if lex_type==W', choices = ['M', '1', 'NA']),
        IndexColumn(name = 'addressee', description = 'T if target-child-directed, C if other-child-directed, A if adult-directed, U if uncertain or other. Multiple values should be sorted and separated by commas', choices = ['T', 'C', 'A', 'U', 'NA']),
        IndexColumn(name = 'transcription', description = 'orthographic transcription of the speach'),
        IndexColumn(name = 'phonemes', description = 'amount of phonemes', regex = r'(\d+(\.\d+)?)'),
        IndexColumn(name = 'syllables', description = 'amount of syllables', regex = r'(\d+(\.\d+)?)'),
        IndexColumn(name = 'words', description = 'amount of words', regex = r'(\d+(\.\d+)?)'),
        IndexColumn(name = 'lena_block_type', description = 'whether regarded as part as a pause or a conversation by LENA', choices = ['pause', 'CM', 'CIC', 'CIOCX', 'CIOCAX', 'AMF', 'AICF', 'AIOCF', 'AIOCCXF', 'AMM', 'AICM', 'AIOCM', 'AIOCCXM', 'XM', 'XIOCC', 'XIOCA', 'XIC', 'XIOCAC']),
        IndexColumn(name = 'lena_block_number', description = 'number of the LENA pause/conversation the segment belongs to', regex = r"(\d+(\.\d+)?)"),
        IndexColumn(name = 'lena_conv_status', description = 'LENA conversation status', choices = ['BC', 'RC', 'EC']),
        IndexColumn(name = 'lena_response_count', description = 'LENA turn count within block', regex = r"(\d+(\.\d+)?)"),
        IndexColumn(name = 'lena_conv_floor_type', description = '(FI): Floor Initiation, (FH): Floor Holding', choices = ['FI', 'FH']),
        IndexColumn(name = 'lena_conv_turn_type', description = 'LENA turn type', choices = ['TIFI', 'TIMI', 'TIFR', 'TIMR', 'TIFE', 'TIME', 'NT']),
        IndexColumn(name = 'utterances_count', description = 'utterances count', regex = r"(\d+(\.\d+)?)"),
        IndexColumn(name = 'utterances_length', description = 'utterances length', regex = r"([0-9]+)"),
        IndexColumn(name = 'non_speech_length', description = 'non-speech length', regex = r"([0-9]+)"),
        IndexColumn(name = 'average_db', description = 'average dB level', regex = r"(\-?)(\d+(\.\d+)?)"),
        IndexColumn(name = 'peak_db', description = 'peak dB level', regex = r"(\-?)(\d+(\.\d+)?)"),
        IndexColumn(name = 'child_cry_vfx_len', description = 'childCryVfxLen', regex = r"([0-9]+)"),
        IndexColumn(name = 'utterances', description = 'LENA utterances details (json)'),
        IndexColumn(name = 'cries', description = 'cries (json)'),
        IndexColumn(name = 'vfxs', description = 'Vfx (json)')
    ]

<<<<<<< HEAD
=======
    SPEAKER_ID_TO_TYPE = {
        'C1': 'OCH',
        'C2': 'OCH',
        'CHI': 'CHI',
        'CHI*': 'CHI',
        'FA0': 'FEM',
        'FA1': 'FEM',
        'FA2': 'FEM',
        'FA3': 'FEM',
        'FA4': 'FEM',
        'FA5': 'FEM',
        'FA6': 'FEM',
        'FA7': 'FEM',
        'FA8': 'FEM',
        'FC1': 'OCH',
        'FC2': 'OCH',
        'FC3': 'OCH',
        'MA0': 'MAL',
        'MA1': 'MAL',
        'MA2': 'MAL',
        'MA3': 'MAL',
        'MA4': 'MAL',
        'MA5': 'MAL',
        'MC1': 'OCH',
        'MC2': 'OCH',
        'MC3': 'OCH',
        'MC4': 'OCH',
        'MC5': 'OCH',
        'MI1': 'OCH',
        'MOT*': 'FEM',
        'OC0': 'OCH',
        'UC1': 'OCH',
        'UC2': 'OCH',
        'UC3': 'OCH',
        'UC4': 'OCH',
        'UC5': 'OCH',
        'UC6': 'OCH',
        'EE1': 'ELE',
        'EE2': 'ELE',
        'FAE': 'ELE',
        'MAE': 'ELE',
        'FCE': 'ELE',
        'MCE': 'ELE'
    }

    VTC_SPEAKER_TYPE_TRANSLATION = defaultdict(lambda: 'NA', {
        'CHI': 'OCH',
        'KCHI': 'CHI',
        'FEM': 'FEM',
        'MAL':'MAL',
        'SPEECH': 'SPEECH'
    })

    VCM_SPEAKER_TYPE_TRANSLATION = defaultdict(lambda: 'NA', {
        'CHI': 'OCH',
        'CRY': 'CHI',
        'NCS': 'CHI',
        'CNS': 'CHI',
        'FEM': 'FEM',
        'MAL':'MAL',
        'SPEECH': 'SPEECH'
    })

    VCM_VCM_TRANSLATION = defaultdict(lambda: 'NA', {
        'CRY': 'Y',
        'NCS': 'N',
        'CNS': 'C',
        'OTH': 'J'
    })

    LENA_SPEAKER_TYPE_TRANSLATION = {
        'CHN': 'CHI',
        'CXN': 'OCH',
        'FAN': 'FEM',
        'MAN': 'MAL',
        'OLN': 'OLN',
        'TVN': 'TVN',
        'NON': 'NON',
        'SIL': 'SIL',
        'FUZ': 'FUZ',
        'TVF': 'TVF',
        'CXF': 'CXF',
        'NOF': 'NON',
        'OLF': 'OLN',
        'CHF': 'CHF',
        'MAF': 'MAF',
        'FAF': 'FEF'
    }


>>>>>>> fc20b275
    def __init__(self, project: ChildProject):
        """AnnotationManager constructor

        :param project: :class:`ChildProject` instance of the target dataset.
        :type project: :class:`ChildProject`
        """
        self.project = project
        self.annotations = None
        self.errors = []

        if not isinstance(project, ChildProject):
            raise ValueError('project should derive from ChildProject')

        project.read()

        index_path = os.path.join(self.project.path, 'metadata/annotations.csv')
        if not os.path.exists(index_path):
            open(index_path, 'w+').write(','.join([c.name for c in self.INDEX_COLUMNS]))

        self.errors, self.warnings = self.read()

    def read(self) -> Tuple[List[str], List[str]]:
        """Read the index of annotations from ``metadata/annotations.csv`` and store it into
        self.annotations.


        :return: a tuple containing the list of errors and the list of warnings generated while reading the index
        :rtype: Tuple[List[str],List[str]]
        """
        table = IndexTable('input', path = os.path.join(self.project.path, 'metadata/annotations.csv'), columns = self.INDEX_COLUMNS)
        self.annotations = table.read()
        errors, warnings = table.validate()

        duplicates = self.annotations.groupby(['set', 'annotation_filename']).agg(count = ('range_offset', 'count'))
        duplicates = duplicates[duplicates['count'] > 1].reset_index()

        if len(duplicates):
            print(duplicates)
            errors.extend([
                "duplicate reference to annotations/{}/converted/{} (appears {} times)".format(
                    dup['set'], dup['annotation_filename'], dup['count']
                )
                for dup in duplicates.to_dict(orient = 'records')
            ])

        return errors, warnings

    def validate_annotation(self, annotation: dict) -> Tuple[List[str], List[str]]:
        print("validating {}...".format(annotation['annotation_filename']))

        segments = IndexTable(
            'segments',
            path = os.path.join(self.project.path, 'annotations', annotation['set'], 'converted', str(annotation['annotation_filename'])),
            columns = self.SEGMENTS_COLUMNS
        )

        try:
            segments.read()
        except Exception as e:
            return [str(e)], []

        return segments.validate()

    def validate(self, annotations: pd.DataFrame = None, threads: int = 0) -> Tuple[List[str], List[str]]:
        """check all indexed annotations for errors

        :param annotations: annotations to validate, defaults to None. If None, the whole index will be scanned.
        :type annotations: pd.DataFrame, optional
        :param threads: how many threads to run the tests with, defaults to 0. If <= 0, all available CPU cores will be used.
        :type threads: int, optional
        :return: a tuple containg the list of errors and the list of warnings detected
        :rtype: Tuple[List[str], List[str]]
        """
        if not isinstance(annotations, pd.DataFrame):
            annotations = self.annotations

        annotations = annotations.dropna(subset = ['annotation_filename'])

        errors, warnings = [], []

        pool = mp.Pool(processes = threads if threads > 0 else mp.cpu_count())
        res = pool.map(self.validate_annotation, annotations.to_dict(orient = 'records'))

        errors = reduce(lambda x,y: x+y[0], res, [])
        warnings = reduce(lambda x,y: x+y[1], res, [])

        return errors, warnings


    def _import_annotation(self, import_function: Callable[[str], pd.DataFrame], annotation: dict):
        """import and convert ``annotation``. This function should not be called outside of this class.

        :param import_function: If callable, ``import_function`` will be called to convert the input annotation into a dataframe. Otherwise, the conversion will be performed by a built-in function.
        :type import_function: Callable[[str], pd.DataFrame]
        :param annotation: input annotation dictionary (attributes defined according to :ref:`ChildProject.annotations.AnnotationManager.SEGMENTS_COLUMNS`)
        :type annotation: dict
        :return: output annotation dictionary (attributes defined according to :ref:`ChildProject.annotations.AnnotationManager.SEGMENTS_COLUMNS`)
        :rtype: dict
        """

        source_recording = os.path.splitext(annotation['recording_filename'])[0]
        annotation_filename = "{}_{}_{}.csv".format(source_recording, annotation['time_seek'], annotation['range_onset'])
        output_filename = os.path.join('annotations', annotation['set'], 'converted', annotation_filename)

        path = os.path.join(self.project.path, 'annotations', annotation['set'], 'raw', annotation['raw_filename'])
        annotation_format = annotation['format']

        df = None
        filter = annotation['filter'] if 'filter' in annotation and not pd.isnull(annotation['filter']) else None

        try:
            if callable(import_function):
                df = import_function(path)
            elif annotation_format == 'TextGrid':
                from .converters import TextGridConverter
                df = TextGridConverter.convert(path)
            elif annotation_format == 'eaf':
                from .converters import EafConverter
                df = EafConverter.convert(path)
            elif annotation_format == 'vtc_rttm':
                from .converters import VtcConverter
                df = VtcConverter.convert(path, source_file = filter)
            elif annotation_format == 'vcm_rttm':
                from .converters import VcmConverter
                df = VcmConverter.convert(path, source_file = filter)
            elif annotation_format == 'its':
                from .converters import ItsConverter
                df = ItsConverter.convert(path, recording_num = filter)
            elif annotation_format == 'alice':
                from .converters import AliceConverter
                df = AliceConverter.convert(path, source_file = filter)
            elif annotation_format == 'chat':
                from .converters import ChatConverter
                df = ChatConverter.convert(path)
            else:
                raise ValueError("file format '{}' unknown for '{}'".format(annotation_format, path))
        except:
            annotation['error'] = traceback.format_exc()
            print("an error occured while processing '{}'".format(path), file = sys.stderr)
            print(traceback.format_exc(), file = sys.stderr)

        if df is None or not isinstance(df, pd.DataFrame):
            return annotation

        if not df.shape[1]:
            df = pd.DataFrame(columns = [c.name for c in self.SEGMENTS_COLUMNS])
        
        df['raw_filename'] = annotation['raw_filename']
        df['segment_onset'] = df['segment_onset'].astype(int)
        df['segment_offset'] = df['segment_offset'].astype(int)

        annotation['range_onset'] = int(annotation['range_onset'])
        annotation['range_offset'] = int(annotation['range_offset'])

        df = AnnotationManager.clip_segments(df, annotation['range_onset'], annotation['range_offset'])

        sort_columns = ['segment_onset', 'segment_offset']
        if 'speaker_type' in df.columns:
            sort_columns.append('speaker_type')

        df.sort_values(sort_columns, inplace = True)

        os.makedirs(os.path.dirname(os.path.join(self.project.path, output_filename)), exist_ok = True)
        df.to_csv(os.path.join(self.project.path, output_filename), index = False)

        annotation['annotation_filename'] = annotation_filename
        annotation['imported_at'] = datetime.datetime.now().strftime("%Y-%m-%d %H:%M:%S")
        annotation['package_version'] = __version__

        return annotation

    def import_annotations(self, input: pd.DataFrame, threads: int = -1, import_function: Callable[[str], pd.DataFrame] = None) -> pd.DataFrame:
        """Import and convert annotations.

        :param input: dataframe of all annotations to import, as described in :ref:`format-input-annotations`.
        :type input: pd.DataFrame
        :param threads: If > 1, conversions will be run on ``threads`` threads, defaults to -1
        :type threads: int, optional
        :param import_function: If specified, the custom ``import_function`` function will be used to convert all ``input`` annotations, defaults to None
        :type import_function: Callable[[str], pd.DataFrame], optional
        :return: dataframe of imported annotations, as in :ref:`format-annotations`.
        :rtype: pd.DataFrame
        """
        
        missing_recordings = input[~input['recording_filename'].isin(self.project.recordings['recording_filename'].tolist())]
        missing_recordings = missing_recordings['recording_filename'].tolist()

        if len(missing_recordings) > 0:
            raise ValueError("cannot import annotations, because the following recordings are not referenced in the metadata:\n{}".format("\n".join(missing_recordings)))

        input['range_onset'] = input['range_onset'].astype(int)
        input['range_offset'] = input['range_offset'].astype(int)

        builtin = input[input['format'].isin(is_thread_safe.keys())]
        if not builtin['format'].map(is_thread_safe).all():
            print('warning: some of the converters do not support multithread importation; running on 1 thread')
            threads = 1

        if threads == 1:
            imported = input.apply(partial(self._import_annotation, import_function), axis = 1).to_dict(orient = 'records')
        else:
            pool = mp.Pool(processes = threads if threads > 0 else mp.cpu_count())
            imported = pool.map(
                partial(self._import_annotation, import_function),
                input.to_dict(orient = 'records')
            )

        imported = pd.DataFrame(imported)
        imported.drop(list(set(imported.columns)-{c.name for c in self.INDEX_COLUMNS}), axis = 1, inplace = True)

        self.read()
        self.annotations = pd.concat([self.annotations, imported], sort = False)
        self.annotations.to_csv(os.path.join(self.project.path, 'metadata/annotations.csv'), index = False)

        return imported

    def get_subsets(self, annotation_set: str, recursive: bool = False) -> List[str]:
        """Retrieve the list of subsets belonging to a given set of annotations.

        :param annotation_set: input set
        :type annotation_set: str
        :param recursive: If True, get subsets recursively, defaults to False
        :type recursive: bool, optional
        :return: the list of subsets names
        :rtype: list
        """
        subsets = []

        path = os.path.join(self.project.path, 'annotations', annotation_set)
        candidates = list(set(os.listdir(path)) - {'raw', 'converted'})
        for candidate in candidates:
            subset = os.path.join(annotation_set, candidate)

            if not os.path.isdir(os.path.join(self.project.path, 'annotations', subset)):
                continue

            subsets.append(subset)

            if recursive:
                subsets.extend(self.get_subsets(subset))

        return subsets
            

    def remove_set(self, annotation_set: str, recursive: bool = False):
        """Remove a set of annotations, deleting every converted file and removing
        them from the index. This preserves raw annotations.

        :param annotation_set: set of annotations to remove
        :type annotation_set: str
        :param recursive: remove subsets as well, defaults to False
        :type recursive: bool, optional
        """
        self.read()

        subsets = []
        if recursive:
            subsets = self.get_subsets(annotation_set, recursive = False)

        for subset in subsets:
            self.remove_set(subset, recursive = recursive)

        path = os.path.join(self.project.path, 'annotations', annotation_set, 'converted')

        try:
            rmtree(path)
        except:
            print("could not delete '{}', as it does not exist (yet?)".format(path))
            pass

        self.annotations = self.annotations[self.annotations['set'] != annotation_set]
        self.annotations.to_csv(os.path.join(self.project.path, 'metadata/annotations.csv'), index = False)

    def rename_set(self, annotation_set: str, new_set: str, recursive: bool = False, ignore_errors: bool = False):
        """Rename a set of annotations, moving all related files
        and updating the index accordingly.

        :param annotation_set: name of the set to rename
        :type annotation_set: str
        :param new_set: new set name
        :type new_set: str
        :param recursive: rename subsets as well, defaults to False
        :type recursive: bool, optional
        :param ignore_errors: If True, keep going even if unindexed files are detected, defaults to False
        :type ignore_errors: bool, optional
        """
        self.read()

        annotation_set = annotation_set.rstrip('/').rstrip("\\")
        new_set = new_set.rstrip('/').rstrip("\\")

        current_path = os.path.join(self.project.path, 'annotations', annotation_set)
        new_path = os.path.join(self.project.path, 'annotations', new_set)

        if not os.path.exists(current_path):
            raise Exception("'{}' does not exists, aborting".format(current_path))

        if os.path.exists(new_path):
            raise Exception("'{}' already exists, aborting".format(new_path))

        if self.annotations[self.annotations['set'] == annotation_set].shape[0] == 0 and not ignore_errors and not recursive:
            raise Exception("set '{}' have no indexed annotation, aborting. use --ignore_errors to force")

        subsets = []
        if recursive:
            subsets = self.get_subsets(annotation_set, recursive = False)

        for subset in subsets:
            self.rename_set(
                annotation_set = subset,
                new_set = re.sub(r"^{}/".format(re.escape(annotation_set)), os.path.join(new_set, ''), subset),
                recursive = recursive,
                ignore_errors = ignore_errors
            )

        os.makedirs(new_path, exist_ok = True)

        if os.path.exists(os.path.join(current_path, 'raw')):
            move(os.path.join(current_path, 'raw'), os.path.join(new_path, 'raw'))

        if os.path.exists(os.path.join(current_path, 'converted')):
            move(os.path.join(current_path, 'converted'), os.path.join(new_path, 'converted'))

        self.annotations.loc[(self.annotations['set'] == annotation_set), 'set'] = new_set

        self.annotations.to_csv(os.path.join(self.project.path, 'metadata/annotations.csv'), index = False)

    def merge_annotations(self, left_columns, right_columns, columns, output_set, input):
        left_annotations = input['left_annotations']
        right_annotations = input['right_annotations']
        
        annotations = left_annotations.copy()
        annotations['format'] = ''
        annotations['annotation_filename'] = annotations.apply(
            lambda annotation: "{}_{}_{}.csv".format(
                os.path.splitext(annotation['recording_filename'])[0],
                annotation['time_seek'],
                annotation['range_onset']
            )
        , axis = 1)

        for key in columns:
            annotations[key] = columns[key]

        annotations['set'] = output_set

        left_annotation_files = [os.path.join(self.project.path, 'annotations', a['set'], 'converted', a['annotation_filename']) for a in left_annotations.to_dict(orient = 'records')]
        left_missing_annotations = [f for f in left_annotation_files if not os.path.exists(f)]

        right_annotation_files = [os.path.join(self.project.path, 'annotations', a['set'], 'converted', a['annotation_filename']) for a in right_annotations.to_dict(orient = 'records')]
        right_missing_annotations = [f for f in right_annotation_files if not os.path.exists(f)]

        if left_missing_annotations:
            raise Exception('the following annotations from the left set are missing: {}'.format(','.join(left_missing_annotations)))

        if right_missing_annotations:
            raise Exception('the following annotations from the right set are missing: {}'.format(','.join(right_missing_annotations)))

        left_segments = self.get_segments(left_annotations)
        left_segments['segment_onset'] = left_segments['segment_onset'] + left_segments['time_seek']
        left_segments['segment_offset'] = left_segments['segment_offset'] + left_segments['time_seek']

        right_segments = self.get_segments(right_annotations)
        right_segments['segment_onset'] = right_segments['segment_onset'] + right_segments['time_seek']
        right_segments['segment_offset'] = right_segments['segment_offset'] + right_segments['time_seek']

        merge_columns = ['interval', 'segment_onset', 'segment_offset']

        output_segments = left_segments[merge_columns + left_columns + ['raw_filename', 'time_seek']].merge(
            right_segments[merge_columns + right_columns + ['raw_filename']],
            how = 'outer',
            left_on = merge_columns,
            right_on = merge_columns
        )

        output_segments['segment_onset'] = (output_segments['segment_onset'] - output_segments['time_seek']).fillna(0).astype(int)
        output_segments['segment_offset'] = (output_segments['segment_offset'] - output_segments['time_seek']).fillna(0).astype(int)

        output_segments['raw_filename'] = output_segments['raw_filename_x'] + ',' + output_segments['raw_filename_y']

        annotations.drop(columns = 'raw_filename', inplace = True)
        annotations = annotations.merge(
            output_segments[['interval', 'raw_filename']].dropna().drop_duplicates(),
            how = 'left',
            left_on = 'interval',
            right_on = 'interval'
        )
        annotations.rename(columns = {'raw_filename': 'raw_filename'}, inplace = True)
        annotations['generated_at'] = datetime.datetime.now().strftime('%Y-%m-%d %H:%M:%S')

        output_segments['raw_filename'] = output_segments['raw_filename_x'].fillna('') + ',' + output_segments['raw_filename_y'].fillna('')
        output_segments.drop(columns = ['raw_filename_x', 'raw_filename_y', 'time_seek'], inplace = True)

        output_segments.fillna('NA', inplace = True)

        for annotation in annotations.to_dict(orient = 'records'):
            interval = annotation['interval']
            annotation_filename = annotation['annotation_filename']
            annotation_set = annotation['set']

            os.makedirs(os.path.dirname(os.path.join(self.project.path, 'annotations', annotation_set, 'converted', annotation_filename)), exist_ok = True)

            segments = output_segments[output_segments['interval'] == interval]
            segments.drop(columns = list(set(segments.columns)-{c.name for c in self.SEGMENTS_COLUMNS}), inplace = True)
            segments.to_csv(
                os.path.join(self.project.path, 'annotations', annotation_set, 'converted', annotation_filename),
                index = False
            )

        return annotations

    def merge_sets(self, left_set: str, right_set: str,
        left_columns: List[str], right_columns: List[str],
        output_set: str, columns: dict = {},
        threads = -1
    ):
        """Merge columns from ``left_set`` and ``right_set`` annotations, 
        for all matching segments, into a new set of annotations named
        ``output_set``.

        :param left_set: Left set of annotations.
        :type left_set: str
        :param right_set: Right set of annotations.
        :type right_set: str
        :param left_columns: Columns which values will be based on the left set.
        :type left_columns: List
        :param right_columns: Columns which values will be based on the right set.
        :type right_columns: List
        :param output_set: Name of the output annotations set.
        :type output_set: str
        :return: [description]
        :rtype: [type]
        """
        assert left_set != right_set, "sets must differ"
        assert not (set(left_columns) & set (right_columns)), "left_columns and right_columns must be disjoint"

        union = set(left_columns) | set (right_columns)
        all_columns = {c.name for c in self.SEGMENTS_COLUMNS} - {'raw_filename', 'segment_onset', 'segment_offset'}
        required_columns = {c.name for c in self.SEGMENTS_COLUMNS if c.required} - {'raw_filename', 'segment_onset', 'segment_offset'}
        assert union.issubset(all_columns), "left_columns and right_columns have unexpected values"
        assert required_columns.issubset(union), "left_columns and right_columns have missing values"

        annotations = self.annotations[self.annotations['set'].isin([left_set, right_set])]
        annotations = annotations[annotations['error'].isnull()]

        intersection = AnnotationManager.intersection(
            annotations,
            sets = [left_set, right_set]
        )
        left_annotations = intersection[intersection['set'] == left_set]
        right_annotations = intersection[intersection['set'] == right_set]
        
        left_annotations = left_annotations.reset_index(drop = True).rename_axis('interval').reset_index()
        right_annotations = right_annotations.reset_index(drop = True).rename_axis('interval').reset_index()

        input_annotations = [
            {
                'left_annotations': left_annotations[left_annotations['recording_filename'] == recording],
                'right_annotations': right_annotations[right_annotations['recording_filename'] == recording]
            }
            for recording in left_annotations['recording_filename'].unique()
        ]
            
        pool = mp.Pool(processes = threads if threads > 0 else mp.cpu_count())
        annotations = pool.map(partial(self.merge_annotations, left_columns, right_columns, columns, output_set), input_annotations)
        annotations = pd.concat(annotations)
        annotations.drop(columns = list(set(annotations.columns)-{c.name for c in self.INDEX_COLUMNS}), inplace = True)
        annotations.fillna({'raw_filename': 'NA'}, inplace = True)
        
        self.read()
        self.annotations = pd.concat([self.annotations, annotations], sort = False)
        self.annotations.to_csv(os.path.join(self.project.path, 'metadata/annotations.csv'), index = False)

    def get_segments(self, annotations: pd.DataFrame) -> pd.DataFrame:
        """get all segments associated to the annotations referenced in ``annotations``.

        :param annotations: dataframe of annotations, according to :ref:`format-annotations`
        :type annotations: pd.DataFrame
        :return: dataframe of all the segments merged (as specified in :ref:`format-annotations-segments`), merged with ``annotations``. 
        :rtype: pd.DataFrame
        """
        annotations = annotations.dropna(subset = ['annotation_filename'])
        annotations.drop(columns = ['raw_filename'], inplace = True)

        segments = []
        for index, _annotations in annotations.groupby(['set', 'annotation_filename']):
            s, annotation_filename = index
            df = pd.read_csv(os.path.join(self.project.path, 'annotations', s, 'converted', annotation_filename))
            
            for annotation in _annotations.to_dict(orient = 'records'):
                segs = AnnotationManager.clip_segments(df, annotation['range_onset'], annotation['range_offset'])
                if not len(segs):
                    continue
            
                for c in annotation.keys():
                    segs.loc[:,c] = annotation[c]
                
                segments.append(segs)

        return pd.concat(segments)
    
    def get_collapsed_segments(self, annotations: pd.DataFrame) -> pd.DataFrame:
        """get all segments associated to the annotations referenced in ``annotations``,
        and collapses into one virtual timeline.

        :param annotations: dataframe of annotations, according to :ref:`format-annotations`
        :type annotations: pd.DataFrame
        :return: dataframe of all the segments merged (as specified in :ref:`format-annotations-segments`), merged with ``annotations``
        :rtype: pd.DataFrame
        """
        annotations['abs_range_onset'] = annotations['range_onset']+annotations['time_seek']
        annotations['abs_range_offset'] = annotations['range_offset']+annotations['time_seek']
        annotations['duration'] = (annotations['range_offset']-annotations['range_onset']).astype(float)

        annotations = annotations.sort_values(['recording_filename', 'abs_range_onset', 'abs_range_offset', 'set'])
        annotations['position'] = annotations.groupby('set')['duration']\
            .transform(pd.Series.cumsum)
        annotations['position'] = annotations.groupby('set')['position'].shift(1).fillna(0)

        segments = self.get_segments(annotations)

        segments['segment_onset'] += segments['position']-segments['range_onset']
        segments['segment_offset'] += segments['position']-segments['range_onset']

        return segments

    @staticmethod
    def intersection(annotations: pd.DataFrame, sets: list = None) -> tuple:
        """Compute the intersection of all annotations for all sets and recordings,
        based on their ``recording_filename``, ``time_seek``, ``range_onset`` and ``range_offset``
        attributes. (Only these columns are required, but more can be passed and they
        will be preserved).

        :param annotations: dataframe of annotations, according to :ref:`format-annotations`
        :type annotations: pd.DataFrame
        :return: dataframe of annotations, according to :ref:`format-annotations`
        :rtype: tuple
        """
        stack = []
        recordings = list(annotations['recording_filename'].unique())
        
        if sets is None:
            sets = list(annotations['set'].unique())
        else:
            annotations = annotations[annotations['set'].isin(sets)]

        for recording in recordings:
            _annotations = annotations[annotations['recording_filename'] == recording]
            _annotations = _annotations.assign(
                abs_range_onset = lambda r: r['range_onset']+r['time_seek'],
                abs_range_offset = lambda r: r['range_offset']+r['time_seek']    
            )
            _annotations = _annotations.sort_values(['abs_range_onset', 'abs_range_offset'])
            
            segments = []
            for s in sets:
                ann = _annotations[_annotations['set'] == s]
                segments.append(
                    (Segment(onset, offset) for (onset, offset) in ann[['abs_range_onset', 'abs_range_offset']].values.tolist())
                )

            segments = reduce(intersect_ranges, segments)

            result = []
            for segment in segments:
                ann = _annotations.copy()
                ann['abs_range_onset'].clip(lower = segment.start, upper = segment.stop, inplace = True)
                ann['abs_range_offset'].clip(lower = segment.start, upper = segment.stop, inplace = True)
                ann = ann[(ann['abs_range_offset'] - ann['abs_range_onset']) > 0]
                result.append(ann)

            if not len(result):
                continue

            _annotations = pd.concat(result)

            for bound in ('onset', 'offset'):
                _annotations['range_' + bound] =_annotations['abs_range_' + bound].astype(int) - _annotations['time_seek']

            _annotations.drop(['abs_range_onset', 'abs_range_offset'], axis = 1, inplace = True)
            stack.append(_annotations)

        return pd.concat(stack) if len(stack) else pd.DataFrame()

    @staticmethod
    def clip_segments(segments: pd.DataFrame, start: int, stop: int) -> pd.DataFrame:
        """Clip all segments onsets and offsets within ``start`` and ``stop``.
        Segments outside of the range [``start``,``stop``] will be removed.

        :param segments: Dataframe of the segments to clip
        :type segments: pd.DataFrame
        :param start: range start (in milliseconds)
        :type start: int
        :param stop: range end (in milliseconds)
        :type stop: int
        :return: Dataframe of the clipped segments
        :rtype: pd.DataFrame
        """
        start = int(start)
        stop = int(stop)

        segments['segment_onset'].clip(lower = start, upper = stop, inplace = True)
        segments['segment_offset'].clip(lower = start, upper = stop, inplace = True)

        segments = segments[(segments['segment_offset'] - segments['segment_onset']) > 0]

        return segments

    def get_vc_stats(self, segments: pd.DataFrame, turntakingthresh: int = 1000):
        segments = segments.sort_values(['segment_onset', 'segment_offset'])
        segments = segments[segments['speaker_type'] != 'SPEECH']
        segments['duration'] = segments['segment_offset']-segments['segment_onset']
        segments['iti'] = segments['segment_onset'] - segments['segment_offset'].shift(1)
        segments['prev_speaker_type'] = segments['speaker_type'].shift(1)

        key_child_env = ['FEM', 'MAL', 'OCH']

        segments['turn'] = segments.apply(
            lambda row: (row['iti'] < turntakingthresh) and (
                (row['speaker_type'] == 'CHI' and row['prev_speaker_type'] in key_child_env) or
                (row['speaker_type'] in key_child_env and row['prev_speaker_type'] == 'CHI')
            ), axis = 1
        )

        segments['post_iti'] = segments['segment_onset'].shift(-1) - segments['segment_offset']
        segments['next_speaker_type'] = segments['speaker_type'].shift(-1)
        segments['cds'] = segments.apply(
            lambda row: row['duration'] if (
                (row['speaker_type'] == 'CHI' and row['prev_speaker_type'] in key_child_env and row['iti'] < turntakingthresh) or
                (row['speaker_type'] in key_child_env and row['prev_speaker_type'] == 'CHI' and row['iti'] < turntakingthresh) or
                (row['speaker_type'] == 'CHI' and row['next_speaker_type'] in key_child_env and row['post_iti'] < turntakingthresh) or
                (row['speaker_type'] in key_child_env and row['next_speaker_type'] == 'CHI' and row['post_iti'] < turntakingthresh)
            ) else 0, axis = 1
        )

        return segments.groupby('speaker_type').agg(
            cum_dur = ('duration', 'sum'),
            voc_count = ('duration', 'count'),
            turns = ('turn', 'sum'),
            cds_dur = ('cds', 'sum')
        ).astype(int)<|MERGE_RESOLUTION|>--- conflicted
+++ resolved
@@ -71,99 +71,6 @@
         IndexColumn(name = 'vfxs', description = 'Vfx (json)')
     ]
 
-<<<<<<< HEAD
-=======
-    SPEAKER_ID_TO_TYPE = {
-        'C1': 'OCH',
-        'C2': 'OCH',
-        'CHI': 'CHI',
-        'CHI*': 'CHI',
-        'FA0': 'FEM',
-        'FA1': 'FEM',
-        'FA2': 'FEM',
-        'FA3': 'FEM',
-        'FA4': 'FEM',
-        'FA5': 'FEM',
-        'FA6': 'FEM',
-        'FA7': 'FEM',
-        'FA8': 'FEM',
-        'FC1': 'OCH',
-        'FC2': 'OCH',
-        'FC3': 'OCH',
-        'MA0': 'MAL',
-        'MA1': 'MAL',
-        'MA2': 'MAL',
-        'MA3': 'MAL',
-        'MA4': 'MAL',
-        'MA5': 'MAL',
-        'MC1': 'OCH',
-        'MC2': 'OCH',
-        'MC3': 'OCH',
-        'MC4': 'OCH',
-        'MC5': 'OCH',
-        'MI1': 'OCH',
-        'MOT*': 'FEM',
-        'OC0': 'OCH',
-        'UC1': 'OCH',
-        'UC2': 'OCH',
-        'UC3': 'OCH',
-        'UC4': 'OCH',
-        'UC5': 'OCH',
-        'UC6': 'OCH',
-        'EE1': 'ELE',
-        'EE2': 'ELE',
-        'FAE': 'ELE',
-        'MAE': 'ELE',
-        'FCE': 'ELE',
-        'MCE': 'ELE'
-    }
-
-    VTC_SPEAKER_TYPE_TRANSLATION = defaultdict(lambda: 'NA', {
-        'CHI': 'OCH',
-        'KCHI': 'CHI',
-        'FEM': 'FEM',
-        'MAL':'MAL',
-        'SPEECH': 'SPEECH'
-    })
-
-    VCM_SPEAKER_TYPE_TRANSLATION = defaultdict(lambda: 'NA', {
-        'CHI': 'OCH',
-        'CRY': 'CHI',
-        'NCS': 'CHI',
-        'CNS': 'CHI',
-        'FEM': 'FEM',
-        'MAL':'MAL',
-        'SPEECH': 'SPEECH'
-    })
-
-    VCM_VCM_TRANSLATION = defaultdict(lambda: 'NA', {
-        'CRY': 'Y',
-        'NCS': 'N',
-        'CNS': 'C',
-        'OTH': 'J'
-    })
-
-    LENA_SPEAKER_TYPE_TRANSLATION = {
-        'CHN': 'CHI',
-        'CXN': 'OCH',
-        'FAN': 'FEM',
-        'MAN': 'MAL',
-        'OLN': 'OLN',
-        'TVN': 'TVN',
-        'NON': 'NON',
-        'SIL': 'SIL',
-        'FUZ': 'FUZ',
-        'TVF': 'TVF',
-        'CXF': 'CXF',
-        'NOF': 'NON',
-        'OLF': 'OLN',
-        'CHF': 'CHF',
-        'MAF': 'MAF',
-        'FAF': 'FEF'
-    }
-
-
->>>>>>> fc20b275
     def __init__(self, project: ChildProject):
         """AnnotationManager constructor
 
