--- conflicted
+++ resolved
@@ -29,17 +29,10 @@
     INDEX_COLUMNS = [
         IndexColumn(name = 'set', description = 'name of the annotation set (e.g. VTC, annotator1, etc.)', required = True),
         IndexColumn(name = 'recording_filename', description = 'recording filename as specified in the recordings index', required = True),
-<<<<<<< HEAD
-        IndexColumn(name = 'time_seek', description = 'reference time in seconds, e.g: 3600, or 3600.500. All times expressed in the annotations are relative to this time.', regex = r"(\-?)(\d+(\.\d+)?)", required = True),
-        IndexColumn(name = 'range_onset', description = 'covered range start time in seconds, measured since `time_seek`', regex = r"(\d+(\.\d+)?)", required = True),
-        IndexColumn(name = 'range_offset', description = 'covered range end time in seconds, measured since `time_seek`', regex = r"(\d+(\.\d+)?)", required = True),
-        IndexColumn(name = 'raw_filename', description = 'annotation input filename location, relative to `annotations/`', filename = True, required = True),
-=======
         IndexColumn(name = 'time_seek', description = 'reference time in milliseconds, e.g: 3600000. All times expressed in the annotations are relative to this time.', regex = r"(\-?)([0-9]+)", required = True),
         IndexColumn(name = 'range_onset', description = 'covered range start time in milliseconds, measured since `time_seek`', regex = r"([0-9]+)", required = True),
         IndexColumn(name = 'range_offset', description = 'covered range end time in milliseconds, measured since `time_seek`', regex = r"([0-9]+)", required = True),
-        IndexColumn(name = 'raw_filename', description = 'annotation input filename location, relative to `annotations/<set>/raw`', filename = True, required = True),
->>>>>>> 7e580544
+        IndexColumn(name = 'raw_filename', description = 'annotation input filename location, relative to `annotations/`', filename = True, required = True),
         IndexColumn(name = 'format', description = 'input annotation format', choices = ['TextGrid', 'eaf', 'vtc_rttm', 'alice', 'its'], required = False),
         IndexColumn(name = 'filter', description = 'source file to filter in (for rttm and alice only)', required = False),
         IndexColumn(name = 'annotation_filename', description = 'output formatted annotation location (automatic column, don\'t specify)', filename = True, required = False, generated = True),
@@ -49,15 +42,9 @@
     ]
 
     SEGMENTS_COLUMNS = [
-<<<<<<< HEAD
         IndexColumn(name = 'raw_filename', description = 'raw annotation path relative, relative to `annotations/`', required = True),
-        IndexColumn(name = 'segment_onset', description = 'segment start time in seconds', regex = r"(\d+(\.\d+)?)", required = True),
-        IndexColumn(name = 'segment_offset', description = 'segment end time in seconds', regex = r"(\d+(\.\d+)?)", required = True),
-=======
-        IndexColumn(name = 'annotation_file', description = 'raw annotation path relative, relative to `annotations/<set>/raw`', required = True),
         IndexColumn(name = 'segment_onset', description = 'segment start time in milliseconds', regex = r"([0-9]+)", required = True),
         IndexColumn(name = 'segment_offset', description = 'segment end time in milliseconds', regex = r"([0-9]+)", required = True),
->>>>>>> 7e580544
         IndexColumn(name = 'speaker_id', description = 'identity of speaker in the annotation', required = True),
         IndexColumn(name = 'speaker_type', description = 'class of speaker (FEM, MAL, CHI, OCH)', choices = ['FEM', 'MAL', 'CHI', 'OCH', 'SPEECH'] + ['TVN', 'TVF', 'FUZ', 'FEF', 'MAF', 'SIL', 'CXF', 'NON', 'OLN', 'OLF', 'CHF', 'NA'], required = True),
         IndexColumn(name = 'ling_type', description = '1 if the vocalization contains at least a vowel (ie canonical or non-canonical), 0 if crying or laughing', choices = ['1', '0', 'NA'], required = True),
@@ -556,15 +543,9 @@
         if not df.shape[1]:
             df = pd.DataFrame(columns = [c.name for c in self.SEGMENTS_COLUMNS])
         
-<<<<<<< HEAD
         df['raw_filename'] = annotation['raw_filename']
-        df['segment_onset'] = df['segment_onset'].astype(float)
-        df['segment_offset'] = df['segment_offset'].astype(float)
-=======
-        df['annotation_file'] = annotation['raw_filename']
         df['segment_onset'] = df['segment_onset'].astype(int)
         df['segment_offset'] = df['segment_offset'].astype(int)
->>>>>>> 7e580544
 
         annotation['range_onset'] = int(annotation['range_onset'])
         annotation['range_offset'] = int(annotation['range_offset'])
@@ -718,8 +699,12 @@
         if os.path.exists(os.path.join(current_path, 'converted')):
             shutil.move(os.path.join(current_path, 'converted'), os.path.join(new_path, 'converted'))
 
+        self.annotations.loc[(self.annotations['set'] == annotation_set), 'raw_filename'] = self.annotations.loc[(self.annotations['set'] == annotation_set), 'raw_filename']\
+            .str.replace(r"^{}/".format(re.escape(annotation_set)), repl = os.path.join(new_set, ''), regex = True)
+
         self.annotations.loc[(self.annotations['set'] == annotation_set), 'annotation_filename'] = self.annotations.loc[(self.annotations['set'] == annotation_set), 'annotation_filename']\
             .str.replace(r"^{}/".format(re.escape(annotation_set)), repl = os.path.join(new_set, ''), regex = True)
+        
         self.annotations.loc[(self.annotations['set'] == annotation_set), 'set'] = new_set
 
         self.annotations.to_csv(os.path.join(self.project.path, 'metadata/annotations.csv'), index = False)
