import datetime
import multiprocessing as mp
import numpy as np
import os
import pandas as pd
from functools import reduce, partial
from shutil import move, rmtree
import sys
import traceback
from typing import Callable, Dict, Iterable, List, Optional, Set, Tuple, Union

from . import __version__
from .projects import ChildProject
from .converters import *
from .tables import IndexTable, IndexColumn
from .utils import Segment, intersect_ranges


class AnnotationManager:
    INDEX_COLUMNS = [
        IndexColumn(
            name="set",
            description="name of the annotation set (e.g. VTC, annotator1, etc.)",
            required=True,
        ),
        IndexColumn(
            name="recording_filename",
            description="recording filename as specified in the recordings index",
            required=True,
        ),
        IndexColumn(
            name="time_seek",
            description="shift between the timestamps in the raw input annotations and the actual corresponding timestamps in the recordings (in milliseconds)",
            regex=r"(\-?)([0-9]+)",
            required=True,
        ),
        IndexColumn(
            name="range_onset",
            description="covered range onset timestamp in milliseconds (since the start of the recording)",
            regex=r"[0-9]+",
            required=True,
        ),
        IndexColumn(
            name="range_offset",
            description="covered range offset timestamp in milliseconds (since the start of the recording)",
            regex=r"[0-9]+",
            required=True,
        ),
        IndexColumn(
            name="raw_filename",
            description="annotation input filename location, relative to `annotations/<set>/raw`",
            filename=True,
            required=True,
        ),
        IndexColumn(
            name="format",
            description="input annotation format",
            choices=[*converters.keys(), "NA"],
            required=False,
        ),
        IndexColumn(
            name="filter",
            description="source file to filter in (for rttm and alice only)",
            required=False,
        ),
        IndexColumn(
            name="annotation_filename",
            description="output formatted annotation location, relative to `annotations/<set>/converted (automatic column, don't specify)",
            filename=True,
            required=False,
            generated=True,
        ),
        IndexColumn(
            name="imported_at",
            description="importation date (automatic column, don't specify)",
            datetime="%Y-%m-%d %H:%M:%S",
            required=False,
            generated=True,
        ),
        IndexColumn(
            name="package_version",
            description="version of the package used when the importation was performed",
            regex=r"[0-9]+\.[0-9]+\.[0-9]+",
            required=False,
            generated=True,
        ),
        IndexColumn(
            name="error",
            description="error message in case the annotation could not be imported",
            required=False,
            generated=True,
        ),
    ]

    SEGMENTS_COLUMNS = [
        IndexColumn(
            name="raw_filename",
            description="raw annotation path relative, relative to `annotations/<set>/raw`",
            required=True,
        ),
        IndexColumn(
            name="segment_onset",
            description="segment onset timestamp in milliseconds (since the start of the recording)",
            regex=r"([0-9]+)",
            required=True,
        ),
        IndexColumn(
            name="segment_offset",
            description="segment end time in milliseconds (since the start of the recording)",
            regex=r"([0-9]+)",
            required=True,
        ),
        IndexColumn(
            name="speaker_id", description="identity of speaker in the annotation"
        ),
        IndexColumn(
            name="speaker_type",
            description="class of speaker (FEM = female adult, MAL = male adult, CHI = key child, OCH = other child)",
            choices=["FEM", "MAL", "CHI", "OCH", "NA"],
        ),
        IndexColumn(
            name="ling_type",
            description="1 if the vocalization contains at least a vowel (ie canonical or non-canonical), 0 if crying or laughing",
            choices=["1", "0", "NA"],
        ),
        IndexColumn(
            name="vcm_type",
            description="vocal maturity defined as: C (canonical), N (non-canonical), Y (crying) L (laughing), J (junk)",
            choices=["C", "N", "Y", "L", "J", "NA"],
        ),
        IndexColumn(
            name="lex_type",
            description="W if meaningful, 0 otherwise",
            choices=["W", "0", "NA"],
        ),
        IndexColumn(
            name="mwu_type",
            description="M if multiword, 1 if single word -- only filled if lex_type==W",
            choices=["M", "1", "NA"],
        ),
        IndexColumn(
            name="addressee",
            description="T if target-child-directed, C if other-child-directed, A if adult-directed, U if uncertain or other. Multiple values should be sorted and separated by commas",
            choices=["T", "C", "A", "U", "NA"],
        ),
        IndexColumn(
            name="transcription", description="orthographic transcription of the speach"
        ),
        IndexColumn(
            name="phonemes", description="amount of phonemes", regex=r"(\d+(\.\d+)?)"
        ),
        IndexColumn(
            name="syllables", description="amount of syllables", regex=r"(\d+(\.\d+)?)"
        ),
        IndexColumn(
            name="words", description="amount of words", regex=r"(\d+(\.\d+)?)"
        ),
        IndexColumn(
            name="lena_block_type",
            description="whether regarded as part as a pause or a conversation by LENA",
            choices=[
                "pause",
                "CM",
                "CIC",
                "CIOCX",
                "CIOCAX",
                "AMF",
                "AICF",
                "AIOCF",
                "AIOCCXF",
                "AMM",
                "AICM",
                "AIOCM",
                "AIOCCXM",
                "XM",
                "XIOCC",
                "XIOCA",
                "XIC",
                "XIOCAC",
            ],
        ),
        IndexColumn(
            name="lena_block_number",
            description="number of the LENA pause/conversation the segment belongs to",
            regex=r"(\d+(\.\d+)?)",
        ),
        IndexColumn(
            name="lena_conv_status",
            description="LENA conversation status",
            choices=["BC", "RC", "EC"],
        ),
        IndexColumn(
            name="lena_response_count",
            description="LENA turn count within block",
            regex=r"(\d+(\.\d+)?)",
        ),
        IndexColumn(
            name="lena_conv_floor_type",
            description="(FI): Floor Initiation, (FH): Floor Holding",
            choices=["FI", "FH"],
        ),
        IndexColumn(
            name="lena_conv_turn_type",
            description="LENA turn type",
            choices=["TIFI", "TIMI", "TIFR", "TIMR", "TIFE", "TIME", "NT"],
        ),
        IndexColumn(
            name="utterances_count",
            description="utterances count",
            regex=r"(\d+(\.\d+)?)",
        ),
        IndexColumn(
            name="utterances_length", description="utterances length", regex=r"([0-9]+)"
        ),
        IndexColumn(
            name="non_speech_length", description="non-speech length", regex=r"([0-9]+)"
        ),
        IndexColumn(
            name="average_db",
            description="average dB level",
            regex=r"(\-?)(\d+(\.\d+)?)",
        ),
        IndexColumn(
            name="peak_db", description="peak dB level", regex=r"(\-?)(\d+(\.\d+)?)"
        ),
        IndexColumn(
            name="child_cry_vfx_len", description="childCryVfxLen", regex=r"([0-9]+)"
        ),
        IndexColumn(name="utterances", description="LENA utterances details (json)"),
        IndexColumn(name="cries", description="cries (json)"),
        IndexColumn(name="vfxs", description="Vfx (json)"),
    ]

    def __init__(self, project: ChildProject):
        """AnnotationManager constructor

        :param project: :class:`ChildProject` instance of the target dataset.
        :type project: :class:`ChildProject`
        """
        self.project = project
        self.annotations = None
        self.errors = []

        if not isinstance(project, ChildProject):
            raise ValueError("project should derive from ChildProject")

        self.project.read()

        index_path = os.path.join(self.project.path, "metadata/annotations.csv")
        if not os.path.exists(index_path):
            open(index_path, "w+").write(",".join([c.name for c in self.INDEX_COLUMNS]))

        self.errors, self.warnings = self.read()

    def read(self) -> Tuple[List[str], List[str]]:
        """Read the index of annotations from ``metadata/annotations.csv`` and store it into
        self.annotations.


        :return: a tuple containing the list of errors and the list of warnings generated while reading the index
        :rtype: Tuple[List[str],List[str]]
        """
        table = IndexTable(
            "input",
            path=os.path.join(self.project.path, "metadata/annotations.csv"),
            columns=self.INDEX_COLUMNS,
        )
        self.annotations = table.read()
        errors, warnings = table.validate()

        duplicates = self.annotations.groupby(["set", "annotation_filename"]).agg(
            count=("range_offset", "count")
        )
        duplicates = duplicates[duplicates["count"] > 1].reset_index()

        if len(duplicates):
            errors.extend(
                [
                    "duplicate reference to annotations/{}/converted/{} (appears {} times)".format(
                        dup["set"], dup["annotation_filename"], dup["count"]
                    )
                    for dup in duplicates.to_dict(orient="records")
                ]
            )

        return errors, warnings

    def validate_annotation(self, annotation: dict) -> Tuple[List[str], List[str]]:
        print(
            "validating {} from {}...".format(
                annotation["annotation_filename"], annotation["set"]
            )
        )

        segments = IndexTable(
            "segments",
            path=os.path.join(
                self.project.path,
                "annotations",
                annotation["set"],
                "converted",
                str(annotation["annotation_filename"]),
            ),
            columns=self.SEGMENTS_COLUMNS,
        )

        try:
            segments.read()
        except Exception as e:
            error_message = "error while trying to read {} from {}:\n\t{}".format(
                annotation["annotation_filename"], annotation["set"], str(e)
            )
            return [error_message], []

        return segments.validate()

    def validate(
        self, annotations: pd.DataFrame = None, threads: int = 0
    ) -> Tuple[List[str], List[str]]:
        """check all indexed annotations for errors

        :param annotations: annotations to validate, defaults to None. If None, the whole index will be scanned.
        :type annotations: pd.DataFrame, optional
        :param threads: how many threads to run the tests with, defaults to 0. If <= 0, all available CPU cores will be used.
        :type threads: int, optional
        :return: a tuple containg the list of errors and the list of warnings detected
        :rtype: Tuple[List[str], List[str]]
        """
        if not isinstance(annotations, pd.DataFrame):
            annotations = self.annotations

        annotations = annotations.dropna(subset=["annotation_filename"])

        errors, warnings = [], []

        with mp.Pool(processes=threads if threads > 0 else mp.cpu_count()) as pool:
            res = pool.map(
                self.validate_annotation, annotations.to_dict(orient="records")
            )

        errors = reduce(lambda x, y: x + y[0], res, [])
        warnings = reduce(lambda x, y: x + y[1], res, [])

        return errors, warnings

    def write(self):
        """Update the annotations index,
        while enforcing its good shape.
        """
        self.annotations[["time_seek", "range_onset", "range_offset"]].fillna(
            0, inplace=True
        )
        self.annotations[
            ["time_seek", "range_onset", "range_offset"]
        ] = self.annotations[["time_seek", "range_onset", "range_offset"]].astype(int)
        self.annotations.to_csv(
            os.path.join(self.project.path, "metadata/annotations.csv"), index=False
        )

    def _import_annotation(
        self, import_function: Callable[[str], pd.DataFrame], annotation: dict
    ):
        """import and convert ``annotation``. This function should not be called outside of this class.

        :param import_function: If callable, ``import_function`` will be called to convert the input annotation into a dataframe. Otherwise, the conversion will be performed by a built-in function.
        :type import_function: Callable[[str], pd.DataFrame]
        :param annotation: input annotation dictionary (attributes defined according to :ref:`ChildProject.annotations.AnnotationManager.SEGMENTS_COLUMNS`)
        :type annotation: dict
        :return: output annotation dictionary (attributes defined according to :ref:`ChildProject.annotations.AnnotationManager.SEGMENTS_COLUMNS`)
        :rtype: dict
        """

        source_recording = os.path.splitext(annotation["recording_filename"])[0]
        annotation_filename = "{}_{}_{}.csv".format(
            source_recording, annotation["range_onset"], annotation["range_offset"]
        )
        output_filename = os.path.join(
            "annotations", annotation["set"], "converted", annotation_filename
        )

        path = os.path.join(
            self.project.path,
            "annotations",
            annotation["set"],
            "raw",
            annotation["raw_filename"],
        )
        annotation_format = annotation["format"]

        df = None
        filter = (
            annotation["filter"]
            if "filter" in annotation and not pd.isnull(annotation["filter"])
            else None
        )

        try:
            if callable(import_function):
                df = import_function(path)
            elif annotation_format in converters:
                converter = converters[annotation_format]
                df = converter.convert(path, filter)
            else:
                raise ValueError(
                    "file format '{}' unknown for '{}'".format(annotation_format, path)
                )
        except:
            annotation["error"] = traceback.format_exc()
            print(
                "an error occured while processing '{}'".format(path), file=sys.stderr
            )
            print(traceback.format_exc(), file=sys.stderr)

        if df is None or not isinstance(df, pd.DataFrame):
            return annotation

        if not df.shape[1]:
            df = pd.DataFrame(columns=[c.name for c in self.SEGMENTS_COLUMNS])

        df["raw_filename"] = annotation["raw_filename"]

        df["segment_onset"] += int(annotation["time_seek"])
        df["segment_offset"] += int(annotation["time_seek"])
        df["segment_onset"] = df["segment_onset"].astype(int)
        df["segment_offset"] = df["segment_offset"].astype(int)

        annotation["time_seek"] = int(annotation["time_seek"])
        annotation["range_onset"] = int(annotation["range_onset"])
        annotation["range_offset"] = int(annotation["range_offset"])

        df = AnnotationManager.clip_segments(
            df, annotation["range_onset"], annotation["range_offset"]
        )

        sort_columns = ["segment_onset", "segment_offset"]
        if "speaker_type" in df.columns:
            sort_columns.append("speaker_type")

        df.sort_values(sort_columns, inplace=True)

        os.makedirs(
            os.path.dirname(os.path.join(self.project.path, output_filename)),
            exist_ok=True,
        )
        df.to_csv(os.path.join(self.project.path, output_filename), index=False)

        annotation["annotation_filename"] = annotation_filename
        annotation["imported_at"] = datetime.datetime.now().strftime(
            "%Y-%m-%d %H:%M:%S"
        )
        annotation["package_version"] = __version__

        if pd.isnull(annotation["format"]):
            annotation["format"] = "NA"

        return annotation

    def import_annotations(
        self,
        input: pd.DataFrame,
        threads: int = -1,
        import_function: Callable[[str], pd.DataFrame] = None,
    ) -> pd.DataFrame:
        """Import and convert annotations.

        :param input: dataframe of all annotations to import, as described in :ref:`format-input-annotations`.
        :type input: pd.DataFrame
        :param threads: If > 1, conversions will be run on ``threads`` threads, defaults to -1
        :type threads: int, optional
        :param import_function: If specified, the custom ``import_function`` function will be used to convert all ``input`` annotations, defaults to None
        :type import_function: Callable[[str], pd.DataFrame], optional
        :return: dataframe of imported annotations, as in :ref:`format-annotations`.
        :rtype: pd.DataFrame
        """

        required_columns = {
            c.name
            for c in AnnotationManager.INDEX_COLUMNS
            if c.required and not c.generated
        }
        missing_columns = required_columns - set(input.columns)

        if len(missing_columns):
            raise IndexError(
                "import_annotations requires the following missing columns: {}".format(
                    ",".join(missing_columns)
                )
            )

        missing_recordings = input[
            ~input["recording_filename"].isin(
                self.project.recordings["recording_filename"]
            )
        ]
        missing_recordings = missing_recordings["recording_filename"]

        if len(missing_recordings) > 0:
            raise ValueError(
                "cannot import annotations, because the following recordings are not referenced in the metadata:\n{}".format(
                    "\n".join(missing_recordings)
                )
            )

        input["range_onset"] = input["range_onset"].astype(int)
        input["range_offset"] = input["range_offset"].astype(int)

        builtin = input[input["format"].isin(converters.keys())]
        if not builtin["format"].map(lambda f: converters[f].THREAD_SAFE).all():
            print(
                "warning: some of the converters do not support multithread importation; running on 1 thread"
            )
            threads = 1

        if threads == 1:
            imported = input.apply(
                partial(self._import_annotation, import_function), axis=1
            ).to_dict(orient="records")
        else:
            with mp.Pool(processes=threads if threads > 0 else mp.cpu_count()) as pool:
                imported = pool.map(
                    partial(self._import_annotation, import_function),
                    input.to_dict(orient="records"),
                )

        imported = pd.DataFrame(imported)
        imported.drop(
            list(set(imported.columns) - {c.name for c in self.INDEX_COLUMNS}),
            axis=1,
            inplace=True,
        )

        self.read()
        self.annotations = pd.concat([self.annotations, imported], sort=False)
        self.write()

        return imported

    def get_subsets(self, annotation_set: str, recursive: bool = False) -> List[str]:
        """Retrieve the list of subsets belonging to a given set of annotations.

        :param annotation_set: input set
        :type annotation_set: str
        :param recursive: If True, get subsets recursively, defaults to False
        :type recursive: bool, optional
        :return: the list of subsets names
        :rtype: list
        """
        subsets = []

        path = os.path.join(self.project.path, "annotations", annotation_set)
        candidates = list(set(os.listdir(path)) - {"raw", "converted"})
        for candidate in candidates:
            subset = os.path.join(annotation_set, candidate)

            if not os.path.isdir(
                os.path.join(self.project.path, "annotations", subset)
            ):
                continue

            subsets.append(subset)

            if recursive:
                subsets.extend(self.get_subsets(subset))

        return subsets

    def remove_set(self, annotation_set: str, recursive: bool = False):
        """Remove a set of annotations, deleting every converted file and removing
        them from the index. This preserves raw annotations.

        :param annotation_set: set of annotations to remove
        :type annotation_set: str
        :param recursive: remove subsets as well, defaults to False
        :type recursive: bool, optional
        """
        self.read()

        subsets = []
        if recursive:
            subsets = self.get_subsets(annotation_set, recursive=False)

        for subset in subsets:
            self.remove_set(subset, recursive=recursive)

        path = os.path.join(
            self.project.path, "annotations", annotation_set, "converted"
        )

        try:
            rmtree(path)
        except:
            print("could not delete '{}', as it does not exist (yet?)".format(path))
            pass

        self.annotations = self.annotations[self.annotations["set"] != annotation_set]
        self.write()

    def rename_set(
        self,
        annotation_set: str,
        new_set: str,
        recursive: bool = False,
        ignore_errors: bool = False,
    ):
        """Rename a set of annotations, moving all related files
        and updating the index accordingly.

        :param annotation_set: name of the set to rename
        :type annotation_set: str
        :param new_set: new set name
        :type new_set: str
        :param recursive: rename subsets as well, defaults to False
        :type recursive: bool, optional
        :param ignore_errors: If True, keep going even if unindexed files are detected, defaults to False
        :type ignore_errors: bool, optional
        """
        self.read()

        annotation_set = annotation_set.rstrip("/").rstrip("\\")
        new_set = new_set.rstrip("/").rstrip("\\")

        current_path = os.path.join(self.project.path, "annotations", annotation_set)
        new_path = os.path.join(self.project.path, "annotations", new_set)

        if not os.path.exists(current_path):
            raise Exception("'{}' does not exists, aborting".format(current_path))

        if os.path.exists(new_path):
            raise Exception("'{}' already exists, aborting".format(new_path))

        if (
            self.annotations[self.annotations["set"] == annotation_set].shape[0] == 0
            and not ignore_errors
            and not recursive
        ):
            raise Exception(
                "set '{}' have no indexed annotation, aborting. use --ignore_errors to force"
            )

        subsets = []
        if recursive:
            subsets = self.get_subsets(annotation_set, recursive=False)

        for subset in subsets:
            self.rename_set(
                annotation_set=subset,
                new_set=re.sub(
                    r"^{}/".format(re.escape(annotation_set)),
                    os.path.join(new_set, ""),
                    subset,
                ),
                recursive=recursive,
                ignore_errors=ignore_errors,
            )

        os.makedirs(new_path, exist_ok=True)

        if os.path.exists(os.path.join(current_path, "raw")):
            move(os.path.join(current_path, "raw"), os.path.join(new_path, "raw"))

        if os.path.exists(os.path.join(current_path, "converted")):
            move(
                os.path.join(current_path, "converted"),
                os.path.join(new_path, "converted"),
            )

        self.annotations.loc[
            (self.annotations["set"] == annotation_set), "set"
        ] = new_set
        self.write()

    def merge_annotations(
        self, left_columns, right_columns, columns, output_set, input
    ):
        left_annotations = input["left_annotations"]
        right_annotations = input["right_annotations"]

        annotations = left_annotations.copy()
        annotations["format"] = ""
        annotations["annotation_filename"] = annotations.apply(
            lambda annotation: "{}_{}_{}.csv".format(
                os.path.splitext(annotation["recording_filename"])[0],
                annotation["range_onset"],
                annotation["range_offset"],
            ),
            axis=1,
        )

        for key in columns:
            annotations[key] = columns[key]

        annotations["set"] = output_set

        left_annotation_files = [
            os.path.join(
                self.project.path,
                "annotations",
                a["set"],
                "converted",
                a["annotation_filename"],
            )
            for a in left_annotations.to_dict(orient="records")
        ]
        left_missing_annotations = [
            f for f in left_annotation_files if not os.path.exists(f)
        ]

        right_annotation_files = [
            os.path.join(
                self.project.path,
                "annotations",
                a["set"],
                "converted",
                a["annotation_filename"],
            )
            for a in right_annotations.to_dict(orient="records")
        ]
        right_missing_annotations = [
            f for f in right_annotation_files if not os.path.exists(f)
        ]

        if left_missing_annotations:
            raise Exception(
                "the following annotations from the left set are missing: {}".format(
                    ",".join(left_missing_annotations)
                )
            )

        if right_missing_annotations:
            raise Exception(
                "the following annotations from the right set are missing: {}".format(
                    ",".join(right_missing_annotations)
                )
            )

        left_segments = self.get_segments(left_annotations)
        right_segments = self.get_segments(right_annotations)

        merge_columns = ["interval", "segment_onset", "segment_offset"]

        lc = merge_columns + left_columns + ["raw_filename", "time_seek"]
        rc = merge_columns + right_columns + ["raw_filename"]

        left_segments = left_segments.reindex(
            left_segments.columns.union(lc, sort=False), axis=1, fill_value="NA"
        )
        right_segments = right_segments.reindex(
            right_segments.columns.union(rc, sort=False), axis=1, fill_value="NA"
        )

        output_segments = left_segments[list(lc)].merge(
            right_segments[list(rc)],
            how="outer",
            left_on=merge_columns,
            right_on=merge_columns,
        )

        output_segments["segment_onset"] = (
            output_segments["segment_onset"].fillna(0).astype(int)
        )
        output_segments["segment_offset"] = (
            output_segments["segment_offset"].fillna(0).astype(int)
        )

        output_segments["raw_filename"] = (
            output_segments["raw_filename_x"] + "," + output_segments["raw_filename_y"]
        )

        annotations.drop(columns="raw_filename", inplace=True)
        annotations = annotations.merge(
            output_segments[["interval", "raw_filename"]].dropna().drop_duplicates(),
            how="left",
            left_on="interval",
            right_on="interval",
        )
        annotations.rename(columns={"raw_filename": "raw_filename"}, inplace=True)
        annotations["generated_at"] = datetime.datetime.now().strftime(
            "%Y-%m-%d %H:%M:%S"
        )

        output_segments["raw_filename"] = (
            output_segments["raw_filename_x"].fillna("")
            + ","
            + output_segments["raw_filename_y"].fillna("")
        )
        output_segments.drop(
            columns=["raw_filename_x", "raw_filename_y", "time_seek"], inplace=True
        )

        output_segments.fillna("NA", inplace=True)

        for annotation in annotations.to_dict(orient="records"):
            interval = annotation["interval"]
            annotation_filename = annotation["annotation_filename"]
            annotation_set = annotation["set"]

            os.makedirs(
                os.path.dirname(
                    os.path.join(
                        self.project.path,
                        "annotations",
                        annotation_set,
                        "converted",
                        annotation_filename,
                    )
                ),
                exist_ok=True,
            )

            segments = output_segments[output_segments["interval"] == interval]
            segments.drop(
                columns=list(
                    set(segments.columns) - {c.name for c in self.SEGMENTS_COLUMNS}
                ),
                inplace=True,
            )
            segments.to_csv(
                os.path.join(
                    self.project.path,
                    "annotations",
                    annotation_set,
                    "converted",
                    annotation_filename,
                ),
                index=False,
            )

        return annotations

    def merge_sets(
        self,
        left_set: str,
        right_set: str,
        left_columns: List[str],
        right_columns: List[str],
        output_set: str,
        columns: dict = {},
        threads=-1,
    ):
        """Merge columns from ``left_set`` and ``right_set`` annotations, 
        for all matching segments, into a new set of annotations named
        ``output_set``.

        :param left_set: Left set of annotations.
        :type left_set: str
        :param right_set: Right set of annotations.
        :type right_set: str
        :param left_columns: Columns which values will be based on the left set.
        :type left_columns: List
        :param right_columns: Columns which values will be based on the right set.
        :type right_columns: List
        :param output_set: Name of the output annotations set.
        :type output_set: str
        :return: [description]
        :rtype: [type]
        """
        assert left_set != right_set, "sets must differ"
        assert not (
            set(left_columns) & set(right_columns)
        ), "left_columns and right_columns must be disjoint"

        union = set(left_columns) | set(right_columns)
        all_columns = {c.name for c in self.SEGMENTS_COLUMNS} - {
            "raw_filename",
            "segment_onset",
            "segment_offset",
        }
        required_columns = {c.name for c in self.SEGMENTS_COLUMNS if c.required} - {
            "raw_filename",
            "segment_onset",
            "segment_offset",
        }
        assert union.issubset(
            all_columns
        ), "left_columns and right_columns have unexpected values"
        assert required_columns.issubset(
            union
        ), "left_columns and right_columns have missing values"

        annotations = self.annotations[
            self.annotations["set"].isin([left_set, right_set])
        ]
        annotations = annotations[annotations["error"].isnull()]

        intersection = AnnotationManager.intersection(
            annotations, sets=[left_set, right_set]
        )
        left_annotations = intersection[intersection["set"] == left_set]
        right_annotations = intersection[intersection["set"] == right_set]

        left_annotations = (
            left_annotations.reset_index(drop=True)
            .rename_axis("interval")
            .reset_index()
        )
        right_annotations = (
            right_annotations.reset_index(drop=True)
            .rename_axis("interval")
            .reset_index()
        )

        input_annotations = [
            {
                "left_annotations": left_annotations[
                    left_annotations["recording_filename"] == recording
                ],
                "right_annotations": right_annotations[
                    right_annotations["recording_filename"] == recording
                ],
            }
            for recording in left_annotations["recording_filename"].unique()
        ]

        pool = mp.Pool(processes=threads if threads > 0 else mp.cpu_count())
        annotations = pool.map(
            partial(
                self.merge_annotations, left_columns, right_columns, columns, output_set
            ),
            input_annotations,
        )
        annotations = pd.concat(annotations)
        annotations.drop(
            columns=list(
                set(annotations.columns) - {c.name for c in self.INDEX_COLUMNS}
            ),
            inplace=True,
        )
        annotations.fillna({"raw_filename": "NA"}, inplace=True)

        self.read()
        self.annotations = pd.concat([self.annotations, annotations], sort=False)
        self.write()

    def get_segments(self, annotations: pd.DataFrame) -> pd.DataFrame:
        """get all segments associated to the annotations referenced in ``annotations``.

        :param annotations: dataframe of annotations, according to :ref:`format-annotations`
        :type annotations: pd.DataFrame
        :return: dataframe of all the segments merged (as specified in :ref:`format-annotations-segments`), merged with ``annotations``. 
        :rtype: pd.DataFrame
        """
        annotations = annotations.dropna(subset=["annotation_filename"])
        annotations.drop(columns=["raw_filename"], inplace=True)

        segments = []
        for index, _annotations in annotations.groupby(["set", "annotation_filename"]):
            s, annotation_filename = index
            df = pd.read_csv(
                os.path.join(
                    self.project.path,
                    "annotations",
                    s,
                    "converted",
                    annotation_filename,
                )
            )

            for annotation in _annotations.to_dict(orient="records"):
                segs = df.copy()
                segs = AnnotationManager.clip_segments(
                    segs, annotation["range_onset"], annotation["range_offset"]
                )

                if not len(segs):
                    continue

                for c in annotation.keys():
                    segs[c] = annotation[c]

                segments.append(segs)

        return (
            pd.concat(segments)
            if segments
            else pd.DataFrame(
                columns=set(
                    [c.name for c in AnnotationManager.SEGMENTS_COLUMNS if c.required]
                    + list(annotations.columns)
                )
            )
        )

    def get_collapsed_segments(self, annotations: pd.DataFrame) -> pd.DataFrame:
        """get all segments associated to the annotations referenced in ``annotations``,
        and collapses into one virtual timeline.

        :param annotations: dataframe of annotations, according to :ref:`format-annotations`
        :type annotations: pd.DataFrame
        :return: dataframe of all the segments merged (as specified in :ref:`format-annotations-segments`), merged with ``annotations``
        :rtype: pd.DataFrame
        """
        annotations["duration"] = (
            annotations["range_offset"] - annotations["range_onset"]
        ).astype(float)

        annotations = annotations.sort_values(
            ["recording_filename", "range_onset", "range_offset", "set"]
        )
        annotations["position"] = annotations.groupby("set")["duration"].transform(
            pd.Series.cumsum
        )
        annotations["position"] = (
            annotations.groupby("set")["position"].shift(1).fillna(0)
        )

        segments = self.get_segments(annotations)

        segments["segment_onset"] += segments["position"] - segments["range_onset"]
        segments["segment_offset"] += segments["position"] - segments["range_onset"]

        return segments

    def get_within_time_range(
        self, annotations: pd.DataFrame, start_time: str, end_time: str, errors="raise"
    ):
        """Clip all input annotations within a given HH:MM clock-time range.
        Those that do not intersect the input time range at all are filtered out.

        :param annotations: DataFrame of input annotations to filter.
        The only columns that are required are: ``recording_filename``, ``range_onset``, and ``range_offset``.
        :type annotations: pd.DataFrame
        :param start: onset HH:MM clocktime
        :type start: str
        :param end: offset HH:MM clocktime
        :type end: str
        :param errors: how to deal with invalid start_time values for the recordings. Takes the same values as ``pandas.to_datetime``.
        :type errors: str
        :return: a DataFrame of annotations;
        For each row, ``range_onset`` and ``range_offset`` are clipped within the desired clock-time range.
        The clock-time corresponding to the onset and offset of each annotation
        is stored in two newly created columns named ``range_onset_time`` and ``range_offset_time``.
        If the input annotation exceeds 24 hours, one row per matching interval is returned.
        :rtype: pd.DataFrame
        """

        def get_ms_since_midight(dt):
            return (dt - dt.replace(hour=0, minute=0, second=0)).total_seconds() * 1000

        try:
            start_dt = datetime.datetime.strptime(start_time, "%H:%M")
        except:
            raise ValueError(
                f"invalid value for start_time ('{start_time}'); should have HH:MM format instead"
            )

        try:
            end_dt = datetime.datetime.strptime(end_time, "%H:%M")
        except:
            raise ValueError(
                f"invalid value for end_time ('{end_time}'); should have HH:MM format instead"
            )

        assert end_dt > start_dt, "end_time must follow start_time"

        start_ts = get_ms_since_midight(start_dt)
        end_ts = get_ms_since_midight(end_dt)

        annotations = annotations.merge(
            self.project.recordings[["recording_filename", "start_time"]], how="left"
        )
        annotations["start_time"] = pd.to_datetime(
            annotations["start_time"], format="%H:%M", errors=errors
        )

        # remove values with NaT start_time
        annotations.dropna(subset=["start_time"], inplace=True)

        # clock-time of the beginning and end of the annotation
        annotations["range_onset_time"] = annotations["start_time"] + pd.to_timedelta(
            annotations["range_onset"], unit="ms"
        )
        annotations["range_onset_ts"] = (
            annotations["range_onset_time"].apply(get_ms_since_midight).astype(int)
        )

        annotations["range_offset_ts"] = (
            annotations["range_onset_ts"]
            + annotations["range_offset"]
            - annotations["range_onset"]
        ).astype(int)

        matches = []
        for annotation in annotations.to_dict(orient="records"):
            onsets = np.arange(start_ts, annotation["range_offset_ts"], 86400 * 1000)
            offsets = onsets + (end_ts - start_ts)

            xs = (Segment(onset, offset) for onset, offset in zip(onsets, offsets))
            ys = iter(
                (Segment(annotation["range_onset_ts"], annotation["range_offset_ts"]),)
            )

            intersection = intersect_ranges(xs, ys)
            for segment in intersection:
                ann = annotation.copy()
                ann["range_onset"] += segment.start - ann["range_onset_ts"]
                ann["range_offset"] += segment.stop - ann["range_offset_ts"]

                ann["range_onset_time"] = str(
                    datetime.timedelta(milliseconds=segment.start % (86400 * 1000))
                )[:-3].zfill(len("00:00"))
                ann["range_offset_time"] = str(
                    datetime.timedelta(milliseconds=segment.stop % (86400 * 1000))
                )[:-3].zfill(len("00:00"))

                if ann["range_onset"] >= ann["range_offset"]:
                    continue

                matches.append(ann)

        if len(matches):
            return pd.DataFrame(matches).drop(
                columns=["range_onset_ts", "range_offset_ts"]
            )
        else:
            columns = set(annotations.columns) - {"range_onset_ts", "range_offset_ts"}
            return pd.DataFrame(columns=columns)

    def get_segments_timestamps(self, segments: pd.DataFrame) -> pd.DataFrame:
        """Calculate the onset and offset clock-time of each segment

        :param segments: DataFrame of segments (as returned by :meth:`~ChildProject.annotations.AnnotationManager.get_segments`).
        :type segments: pd.DataFrame
        :return: Returns the input dataframe with two new columns ``onset_time`` and ``offset_time``.
        ``onset_time`` is a datetime object corresponding to the onset of the segment.
        ``offset_time`` is a datetime object corresponding to the offset of the segment.
        In case either ``start_time`` or ``date_iso`` is not specified for the corresponding recording,
        both values will be set to NaT.

        :rtype: pd.DataFrame
        """
        columns_to_drop = set(segments.columns) & {"date_iso", "start_time"}

        if len(columns_to_drop):
            segments.drop(columns=columns_to_drop, inplace=True)

        segments = segments.merge(
<<<<<<< HEAD
            self.project.recordings[["recording_filename", "date_iso", "start_time"]],
            how="left",
=======
            self.project.recordings[
                ["recording_filename", "date_iso", "start_time"]
            ].set_index("recording_filename"),
            how="left",
            right_index=True,
            left_on="recording_filename",
>>>>>>> 3e8210b5
        )

        segments["start_time"] = pd.to_datetime(
            segments[["date_iso", "start_time"]].apply(
                lambda row: "{} {}".format(
                    str(row["date_iso"]), str(row["start_time"])
                ),
                axis=1,
            ),
            format="%Y-%m-%d %H:%M",
            errors="coerce",
        )
        segments["onset_time"] = segments["start_time"] + pd.to_timedelta(
            segments["segment_onset"], unit="ms", errors="coerce"
        )
        segments["offset_time"] = segments["start_time"] + pd.to_timedelta(
            segments["segment_offset"], unit="ms", errors="coerce"
        )
        return segments.drop(columns=["start_time", "date_iso"])

    @staticmethod
    def intersection(annotations: pd.DataFrame, sets: list = None) -> pd.DataFrame:
        """Compute the intersection of all annotations for all sets and recordings,
        based on their ``recording_filename``, ``range_onset`` and ``range_offset``
        attributes. (Only these columns are required, but more can be passed and they
        will be preserved).

        :param annotations: dataframe of annotations, according to :ref:`format-annotations`
        :type annotations: pd.DataFrame
        :return: dataframe of annotations, according to :ref:`format-annotations`
        :rtype: pd.DataFrame
        """
        stack = []
        recordings = list(annotations["recording_filename"].unique())

        if sets is None:
            sets = list(annotations["set"].unique())
        else:
            annotations = annotations[annotations["set"].isin(sets)]

        for recording in recordings:
            _annotations = annotations[annotations["recording_filename"] == recording]
            _annotations = _annotations.sort_values(["range_onset", "range_offset"])

            segments = []
            for s in sets:
                ann = _annotations[_annotations["set"] == s]
                segments.append(
                    (
                        Segment(onset, offset)
                        for (onset, offset) in ann[
                            ["range_onset", "range_offset"]
                        ].values.tolist()
                    )
                )

            segments = reduce(intersect_ranges, segments)

            result = []
            for segment in segments:
                ann = _annotations.copy()
                ann["range_onset"].clip(
                    lower=segment.start, upper=segment.stop, inplace=True
                )
                ann["range_offset"].clip(
                    lower=segment.start, upper=segment.stop, inplace=True
                )
                ann = ann[(ann["range_offset"] - ann["range_onset"]) > 0]
                result.append(ann)

            if not len(result):
                continue

            _annotations = pd.concat(result)
            stack.append(_annotations)

        return pd.concat(stack) if len(stack) else pd.DataFrame()

    @staticmethod
    def clip_segments(segments: pd.DataFrame, start: int, stop: int) -> pd.DataFrame:
        """Clip all segments onsets and offsets within ``start`` and ``stop``.
        Segments outside of the range [``start``,``stop``] will be removed.

        :param segments: Dataframe of the segments to clip
        :type segments: pd.DataFrame
        :param start: range start (in milliseconds)
        :type start: int
        :param stop: range end (in milliseconds)
        :type stop: int
        :return: Dataframe of the clipped segments
        :rtype: pd.DataFrame
        """
        start = int(start)
        stop = int(stop)

        segments["segment_onset"].clip(lower=start, upper=stop, inplace=True)
        segments["segment_offset"].clip(lower=start, upper=stop, inplace=True)

        segments = segments[segments["segment_offset"] > segments["segment_onset"]]

        return segments<|MERGE_RESOLUTION|>--- conflicted
+++ resolved
@@ -1134,17 +1134,12 @@
             segments.drop(columns=columns_to_drop, inplace=True)
 
         segments = segments.merge(
-<<<<<<< HEAD
-            self.project.recordings[["recording_filename", "date_iso", "start_time"]],
-            how="left",
-=======
             self.project.recordings[
                 ["recording_filename", "date_iso", "start_time"]
             ].set_index("recording_filename"),
             how="left",
             right_index=True,
             left_on="recording_filename",
->>>>>>> 3e8210b5
         )
 
         segments["start_time"] = pd.to_datetime(
