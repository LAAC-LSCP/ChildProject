--- conflicted
+++ resolved
@@ -1,11 +1,8 @@
-from collections import defaultdict
 import datetime
-from lxml import etree
 import multiprocessing as mp
 import numpy as np
 import os
 import pandas as pd
-import re
 from functools import reduce, partial
 from shutil import move, rmtree
 import sys
@@ -43,25 +40,14 @@
         IndexColumn(name = 'raw_filename', description = 'raw annotation path relative, relative to `annotations/<set>/raw`', required = True),
         IndexColumn(name = 'segment_onset', description = 'segment start time in milliseconds', regex = r"([0-9]+)", required = True),
         IndexColumn(name = 'segment_offset', description = 'segment end time in milliseconds', regex = r"([0-9]+)", required = True),
-<<<<<<< HEAD
-        IndexColumn(name = 'speaker_id', description = 'identity of speaker in the annotation', required = True),
-        IndexColumn(name = 'speaker_type', description = 'class of speaker (FEM, MAL, CHI, OCH)', choices = ['FEM', 'MAL', 'CHI', 'OCH', 'SPEECH'] + ['TVN', 'TVF', 'FUZ', 'FEF', 'MAF', 'SIL', 'CXF', 'NON', 'OLN', 'OLF', 'CHF', 'NA'], required = True),
-        IndexColumn(name = 'ling_type', description = '1 if the vocalization contains at least a vowel (ie canonical or non-canonical), 0 if crying or laughing', choices = ['1', '0', 'NA'], required = True),
-        IndexColumn(name = 'vcm_type', description = 'vocal maturity defined as: C (canonical), N (non-canonical), Y (crying) L (laughing), J (junk)', choices = ['C', 'N', 'Y', 'L', 'J', 'NA'], required = True),
-        IndexColumn(name = 'lex_type', description = 'W if meaningful, 0 otherwise', choices = ['W', '0', 'NA'], required = True),
-        IndexColumn(name = 'mwu_type', description = 'M if multiword, 1 if single word -- only filled if lex_type==W', choices = ['M', '1', 'NA'], required = True),
-        IndexColumn(name = 'addressee', description = 'T if target-child-directed, C if other-child-directed, A if adult-directed, U if uncertain or other. Multiple values should be sorted and separated by commas.', choices = ['T', 'C', 'A', 'U', 'NA'], required = True),
-        IndexColumn(name = 'transcription', description = 'orthographic transcription of the speach', required = True),
-=======
         IndexColumn(name = 'speaker_id', description = 'identity of speaker in the annotation'),
         IndexColumn(name = 'speaker_type', description = 'class of speaker (FEM, MAL, CHI, OCH)', choices = ['FEM', 'MAL', 'CHI', 'OCH', 'SPEECH'] + ['TVN', 'TVF', 'FUZ', 'FEF', 'MAF', 'SIL', 'CXF', 'NON', 'OLN', 'OLF', 'CHF', 'NA']),
         IndexColumn(name = 'ling_type', description = '1 if the vocalization contains at least a vowel (ie canonical or non-canonical), 0 if crying or laughing', choices = ['1', '0', 'NA']),
         IndexColumn(name = 'vcm_type', description = 'vocal maturity defined as: C (canonical), N (non-canonical), Y (crying) L (laughing), J (junk)', choices = ['C', 'N', 'Y', 'L', 'J', 'NA']),
         IndexColumn(name = 'lex_type', description = 'W if meaningful, 0 otherwise', choices = ['W', '0', 'NA']),
         IndexColumn(name = 'mwu_type', description = 'M if multiword, 1 if single word -- only filled if lex_type==W', choices = ['M', '1', 'NA']),
-        IndexColumn(name = 'addresseee', description = 'T if target-child-directed, C if other-child-directed, A if adult-directed, U if uncertain or other', choices = ['T', 'C', 'A', 'U', 'NA']),
+        IndexColumn(name = 'addressee', description = 'T if target-child-directed, C if other-child-directed, A if adult-directed, U if uncertain or other. Multiple values should be sorted and separated by commas', choices = ['T', 'C', 'A', 'U', 'NA']),
         IndexColumn(name = 'transcription', description = 'orthographic transcription of the speach'),
->>>>>>> 4ed9500a
         IndexColumn(name = 'phonemes', description = 'amount of phonemes', regex = r'(\d+(\.\d+)?)'),
         IndexColumn(name = 'syllables', description = 'amount of syllables', regex = r'(\d+(\.\d+)?)'),
         IndexColumn(name = 'words', description = 'amount of words', regex = r'(\d+(\.\d+)?)'),
@@ -82,90 +68,6 @@
         IndexColumn(name = 'vfxs', description = 'Vfx (json)')
     ]
 
-    SPEAKER_ID_TO_TYPE = {
-        'C1': 'OCH',
-        'C2': 'OCH',
-        'CHI': 'CHI',
-        'CHI*': 'CHI',
-        'FA0': 'FEM',
-        'FA1': 'FEM',
-        'FA2': 'FEM',
-        'FA3': 'FEM',
-        'FA4': 'FEM',
-        'FA5': 'FEM',
-        'FA6': 'FEM',
-        'FA7': 'FEM',
-        'FA8': 'FEM',
-        'FC1': 'OCH',
-        'FC2': 'OCH',
-        'FC3': 'OCH',
-        'MA0': 'MAL',
-        'MA1': 'MAL',
-        'MA2': 'MAL',
-        'MA3': 'MAL',
-        'MA4': 'MAL',
-        'MA5': 'MAL',
-        'MC1': 'OCH',
-        'MC2': 'OCH',
-        'MC3': 'OCH',
-        'MC4': 'OCH',
-        'MC5': 'OCH',
-        'MI1': 'OCH',
-        'MOT*': 'FEM',
-        'OC0': 'OCH',
-        'UC1': 'OCH',
-        'UC2': 'OCH',
-        'UC3': 'OCH',
-        'UC4': 'OCH',
-        'UC5': 'OCH',
-        'UC6': 'OCH'
-    }
-
-    VTC_SPEAKER_TYPE_TRANSLATION = defaultdict(lambda: 'NA', {
-        'CHI': 'OCH',
-        'KCHI': 'CHI',
-        'FEM': 'FEM',
-        'MAL':'MAL',
-        'SPEECH': 'SPEECH'
-    })
-
-    VCM_SPEAKER_TYPE_TRANSLATION = defaultdict(lambda: 'NA', {
-        'CHI': 'OCH',
-        'CRY': 'CHI',
-        'NCS': 'CHI',
-        'CNS': 'CHI',
-        'FEM': 'FEM',
-        'MAL':'MAL',
-        'SPEECH': 'SPEECH'
-    })
-
-    VCM_VCM_TRANSLATION = defaultdict(lambda: 'NA', {
-        'CRY': 'Y',
-        'NCS': 'N',
-        'CNS': 'C',
-        'OTH': 'J'
-    })
-
-    LENA_SPEAKER_TYPE_TRANSLATION = {
-        'CHN': 'CHI',
-        'CXN': 'OCH',
-        'FAN': 'FEM',
-        'MAN': 'MAL',
-        'OLN': 'OLN',
-        'TVN': 'TVN',
-        'NON': 'NON',
-        'SIL': 'SIL',
-        'FUZ': 'FUZ',
-        'TVF': 'TVF',
-        'CXF': 'CXF',
-        'NOF': 'NON',
-        'OLF': 'OLN',
-        'CHF': 'CHF',
-        'MAF': 'MAF',
-        'FAF': 'FEF'
-    }
-
-
     def __init__(self, project: ChildProject):
         """AnnotationManager constructor
 
@@ -222,417 +124,6 @@
         warnings = reduce(lambda x,y: x+y[1], res, [])
 
         return errors, warnings
-
-    @staticmethod
-    def load_textgrid(filename: str) -> pd.DataFrame:
-        import pympi
-        textgrid = pympi.Praat.TextGrid(filename)
-
-        def ling_type(s):
-            s = str(s)
-
-            a, b = ('0' in s, '1' in s)
-            if a^b:
-                return '0' if a else '1' 
-            else:
-                return 'NA'
-
-        segments = []
-        for tier in textgrid.tiers:
-            for interval in tier.intervals:
-                tier_name = tier.name.strip()
-
-                if tier_name == 'Autre':
-                    continue
-
-                if interval[2] == "":
-                    continue
-
-                segment = {
-                    'segment_onset': int(round(1000*float(interval[0]))),
-                    'segment_offset': int(round(1000*float(interval[1]))),
-                    'speaker_id': tier_name,
-                    'ling_type': ling_type(interval[2]),
-<<<<<<< HEAD
-                    'speaker_type': AnnotationManager.SPEAKER_ID_TO_TYPE[tier_name] if tier_name in AnnotationManager.SPEAKER_ID_TO_TYPE else 'NA',
-                    'vcm_type': 'NA',
-                    'lex_type': 'NA',
-                    'mwu_type': 'NA',
-                    'addressee': 'NA',
-                    'transcription': 'NA',
-                    'phonemes': 'NA',
-                    'syllables': 'NA',
-                    'words':'NA'
-=======
-                    'speaker_type': self.SPEAKER_ID_TO_TYPE[tier_name] if tier_name in self.SPEAKER_ID_TO_TYPE else 'NA'
->>>>>>> 4ed9500a
-                }
-
-                segments.append(segment)
-
-        return pd.DataFrame(segments)
-
-    @staticmethod
-    def load_eaf(filename: str) -> pd.DataFrame:
-        import pympi
-        eaf = pympi.Elan.Eaf(filename)
-
-        segments = {}
-        for tier_name in eaf.tiers:
-            annotations = eaf.tiers[tier_name][0]
-
-            if tier_name not in AnnotationManager.SPEAKER_ID_TO_TYPE and len(annotations) > 0:
-                print("warning: unknown tier '{}' will be ignored in '{}'".format(tier_name, filename))
-                continue
-
-            for aid in annotations:
-                (start_ts, end_ts, value, svg_ref) = annotations[aid]
-                (start_t, end_t) = (eaf.timeslots[start_ts], eaf.timeslots[end_ts])
-
-                segment = {
-                    'segment_onset': int(round(start_t)),
-                    'segment_offset': int(round(end_t)),
-                    'speaker_id': tier_name,
-<<<<<<< HEAD
-                    'ling_type': 'NA',
-                    'speaker_type': AnnotationManager.SPEAKER_ID_TO_TYPE[tier_name] if tier_name in AnnotationManager.SPEAKER_ID_TO_TYPE else 'NA',
-=======
-                    'speaker_type': self.SPEAKER_ID_TO_TYPE[tier_name] if tier_name in self.SPEAKER_ID_TO_TYPE else 'NA',
->>>>>>> 4ed9500a
-                    'vcm_type': 'NA',
-                    'lex_type': 'NA',
-                    'mwu_type': 'NA',
-                    'addressee': 'NA',
-                    'transcription': value if value != '0' else '0.',
-                    'words':'NA'
-                }
-
-                segments[aid] = segment
-
-        for tier_name in eaf.tiers:
-            if '@' in tier_name:
-                label, ref = tier_name.split('@')
-            else:
-                label, ref = tier_name, None
-
-            reference_annotations = eaf.tiers[tier_name][1]
-
-            if ref not in AnnotationManager.SPEAKER_ID_TO_TYPE:
-                continue
-
-            for aid in reference_annotations:
-                (ann, value, prev, svg) = reference_annotations[aid]
-
-                ann = aid
-                parentTier = eaf.tiers[eaf.annotations[ann]]
-                while 'PARENT_REF' in parentTier[2] and parentTier[2]['PARENT_REF'] and len(parentTier[2]) > 0:
-                    ann = parentTier[1][ann][0]
-                    parentTier = eaf.tiers[eaf.annotations[ann]]
-
-                if ann not in segments:
-                    print("warning: annotation '{}' not found in segments for '{}'".format(ann, filename))
-                    continue
-                
-                segment = segments[ann]
-
-                if label == 'lex':
-                    segment['lex_type'] = value
-                elif label == 'mwu':
-                    segment['mwu_type'] = value
-                elif label == 'xds':
-                    segment['addressee'] = value
-                elif label == 'vcm':
-                    segment['vcm_type'] = value
-
-        return pd.DataFrame(segments.values())
-
-    @staticmethod
-    def load_its(filename: str, recording_num: int = None) -> pd.DataFrame:
-        xml = etree.parse(filename)
-
-        recordings = xml.xpath('/ITS/ProcessingUnit/Recording' + ('[@num="{}"]'.format(recording_num) if recording_num else ''))
-        timestamp_pattern = re.compile(r"^P(?:T?)(\d+(\.\d+)?)S$")
-
-        def extract_from_regex(pattern, subject):
-            match = pattern.search(subject)
-            return match.group(1) if match else ''
-
-        segments = []
-
-        for recording in recordings:
-            segs = recording.xpath('./Pause/Segment|./Conversation/Segment')
-            for seg in segs:
-                parent = seg.getparent()
-
-                lena_block_number = parent.get('num')
-                lena_block_type = 'pause' if parent.tag.lower() == 'pause' else parent.get('type')
-
-                if not seg.get('conversationInfo'):
-                    conversation_info = ['NA'] * 7
-                else:
-                    conversation_info = seg.get('conversationInfo').split('|')[1:-1]
-                
-                lena_conv_status = conversation_info[0]
-                lena_response_count = conversation_info[3]
-                lena_conv_turn_type = conversation_info[5]
-                lena_conv_floor_type = conversation_info[6]
-
-                onset = float(extract_from_regex(timestamp_pattern, seg.get('startTime')))
-                offset = float(extract_from_regex(timestamp_pattern, seg.get('endTime')))
-
-                words = 0
-                for attr in ['femaleAdultWordCnt', 'maleAdultWordCnt']:
-                    words += float(seg.get(attr, 0))
-
-                utterances_count = 0
-                for attr in ['femaleAdultUttCnt', 'maleAdultUttCnt', 'childUttCnt']:
-                    utterances_count += float(seg.get(attr, 0))
-
-                utterances_length = 0
-                for attr in ['femaleAdultUttLen', 'maleAdultUttLen', 'childUttLen']:
-                    utterances_length += float(extract_from_regex(timestamp_pattern, seg.get(attr, 'P0S')))
-
-                non_speech_length = 0
-                for attr in ['femaleAdultNonSpeechLen', 'maleAdultNonSpeechLen']:
-                    non_speech_length += float(extract_from_regex(timestamp_pattern, seg.get(attr, 'P0S')))
-
-                average_db = seg.get('average_dB', 0)
-                peak_db = seg.get('peak_dB', 0)
-
-                utterances = seg.xpath('./UTT')
-                utterances = [dict(utt.attrib) for utt in utterances]
-
-                if not utterances:
-                    n = 1
-                    while 'startUtt{}'.format(n) in seg.attrib:
-                        start = 'startUtt{}'.format(n)
-                        end = 'endUtt{}'.format(n)
-                        utterances.append({
-                            start: seg.attrib[start],
-                            end: seg.attrib[end]
-                        })
-                        n = n + 1
-
-                for utterance in utterances:
-                    for c in list(utterance.keys()):
-                        if 'startUtt' in c:
-                            utterance['start'] = float(extract_from_regex(timestamp_pattern, utterance.pop(c)))
-                        elif 'endUtt' in c:
-                            utterance['end'] = float(extract_from_regex(timestamp_pattern, utterance.pop(c)))
-                
-                child_cry_vfx_len = float(extract_from_regex(timestamp_pattern, seg.get('childCryVfxLen', 'PT0S')))
-
-                cries = []
-                n = 1
-                while 'startCry{}'.format(n) in seg.attrib:
-                    start = 'startCry{}'.format(n)
-                    end = 'endCry{}'.format(n)
-                    cries.append({
-                        'start': float(extract_from_regex(timestamp_pattern, seg.attrib[start])),
-                        'end': float(extract_from_regex(timestamp_pattern, seg.attrib[end]))
-                    })
-                    n = n + 1
-
-                vfxs = []
-                n = 1
-                while 'startVfx{}'.format(n) in seg.attrib:
-                    start = 'startVfx{}'.format(n)
-                    end = 'endVfx{}'.format(n)
-                    vfxs.append({
-                        'start': float(extract_from_regex(timestamp_pattern, seg.attrib[start])),
-                        'end': float(extract_from_regex(timestamp_pattern, seg.attrib[end]))
-                    })
-                    n = n + 1
-
-                segments.append({
-                    'segment_onset': int(round(onset*1000)),
-                    'segment_offset': int(round(offset*1000)),
-<<<<<<< HEAD
-                    'speaker_id': 'NA',
-                    'ling_type': 'NA',
-                    'speaker_type': AnnotationManager.LENA_SPEAKER_TYPE_TRANSLATION[seg.get('spkr')],
-                    'vcm_type': 'NA',
-                    'lex_type': 'NA',
-                    'mwu_type': 'NA',
-                    'addressee': 'NA',
-                    'transcription': 'NA',
-                    'phonemes': 'NA',
-                    'syllables': 'NA',
-=======
-                    'speaker_type': self.LENA_SPEAKER_TYPE_TRANSLATION[seg.get('spkr')],
->>>>>>> 4ed9500a
-                    'words': words,
-                    'lena_block_number': lena_block_number,
-                    'lena_block_type': lena_block_type,
-                    'lena_conv_status': lena_conv_status,
-                    'lena_response_count': lena_response_count,
-                    'lena_conv_turn_type': lena_conv_turn_type,
-                    'lena_conv_floor_type': lena_conv_floor_type,
-                    'utterances_count': utterances_count,
-                    'utterances_length': int(utterances_length*1000),
-                    'average_db': average_db,
-                    'peak_db': peak_db,
-                    'utterances': utterances,
-                    'non_speech_length': int(non_speech_length*1000),
-                    'child_cry_vfx_len': int(child_cry_vfx_len*1000),
-                    'cries': cries,
-                    'vfxs': vfxs
-                })
-                
-        df = pd.DataFrame(segments)
-        
-        return df
-
-    @staticmethod
-    def load_vtc_rttm(filename: str, source_file: str = '') -> pd.DataFrame:
-        rttm = pd.read_csv(
-            filename,
-            sep = " ",
-            names = ['type', 'file', 'chnl', 'tbeg', 'tdur', 'ortho', 'stype', 'name', 'conf', 'unk']
-        )
-
-        df = rttm
-        df['segment_onset'] = df['tbeg'].mul(1000).round().astype(int)
-        df['segment_offset'] = (df['tbeg']+df['tdur']).mul(1000).round().astype(int)
-<<<<<<< HEAD
-        df['speaker_id'] = 'NA'
-        df['ling_type'] = 'NA'
-        df['speaker_type'] = df['name'].map(AnnotationManager.VTC_SPEAKER_TYPE_TRANSLATION)
-        df['vcm_type'] = 'NA'
-        df['lex_type'] = 'NA'
-        df['mwu_type'] = 'NA'
-        df['addressee'] = 'NA'
-        df['transcription'] = 'NA'
-        df['phonemes'] = 'NA'
-        df['syllables'] = 'NA'
-        df['words'] = 'NA'
-=======
-        df['speaker_type'] = df['name'].map(self.VTC_SPEAKER_TYPE_TRANSLATION)
->>>>>>> 4ed9500a
-
-        if source_file:
-            df = df[df['file'] == source_file]
-
-        df.drop(['type', 'file', 'chnl', 'tbeg', 'tdur', 'ortho', 'stype', 'name', 'conf', 'unk'], axis = 1, inplace = True)
-
-        return df
-
-    @staticmethod
-    def load_vcm_rttm(filename: str, source_file: str = '') -> pd.DataFrame:
-        rttm = pd.read_csv(
-            filename,
-            sep = " ",
-            names = ['type', 'file', 'chnl', 'tbeg', 'tdur', 'ortho', 'stype', 'name', 'conf', 'unk']
-        )
-
-        df = rttm
-        df['segment_onset'] = df['tbeg'].mul(1000).round().astype(int)
-        df['segment_offset'] = (df['tbeg']+df['tdur']).mul(1000).round().astype(int)
-<<<<<<< HEAD
-        df['speaker_id'] = 'NA'
-        df['ling_type'] = 'NA'
-        df['speaker_type'] = df['name'].map(AnnotationManager.VCM_SPEAKER_TYPE_TRANSLATION)
-        df['vcm_type'] = df['name'].map(AnnotationManager.VCM_VCM_TRANSLATION)
-        df['lex_type'] = 'NA'
-        df['mwu_type'] = 'NA'
-        df['addressee'] = 'NA'
-        df['transcription'] = 'NA'
-        df['phonemes'] = 'NA'
-        df['syllables'] = 'NA'
-        df['words'] = 'NA'
-=======
-        df['speaker_type'] = df['name'].map(self.VCM_SPEAKER_TYPE_TRANSLATION)
-        df['vcm_type'] = df['name'].map(self.VCM_VCM_TRANSLATION)
->>>>>>> 4ed9500a
-
-        if source_file:
-            df = df[df['file'] == source_file]
-
-        df.drop(['type', 'file', 'chnl', 'tbeg', 'tdur', 'ortho', 'stype', 'name', 'conf', 'unk'], axis = 1, inplace = True)
-
-        return df
-
-    @staticmethod
-    def load_alice(filename: str, source_file: str = '') -> pd.DataFrame:
-        df = pd.read_csv(
-            filename,
-            sep = r"\s",
-            names = ['file', 'phonemes', 'syllables', 'words'],
-            engine = 'python'
-        )
-<<<<<<< HEAD
-        df['speaker_id'] = 'NA'
-        df['ling_type'] = 'NA'
-        df['speaker_type'] = 'NA'
-        df['vcm_type'] = 'NA'
-        df['lex_type'] = 'NA'
-        df['mwu_type'] = 'NA'
-        df['addressee'] = 'NA'
-        df['transcription'] = 'NA'
-=======
->>>>>>> 4ed9500a
-
-        if source_file:
-            df = df[df['file'].str.contains(source_file)]
-
-        matches = df['file'].str.extract(r"^(.*)_(?:0+)?([0-9]{1,})_(?:0+)?([0-9]{1,})\.wav$")
-        df['recording_filename'] = matches[0]
-        df['segment_onset'] = matches[1].astype(int)/10
-        df['segment_offset'] = matches[2].astype(int)/10
-        
-        df.drop(columns = ['recording_filename', 'file'], inplace = True)
-
-        return df
-
-    @staticmethod
-    def load_chat(filename: str,
-    speaker_id_to_type: dict = None,
-    addressee_table: dict = None) -> pd.DataFrame:
-        import pylangacq
-
-        if speaker_id_to_type is None:
-            speaker_id_to_type = {
-                'MOT': 'FEM',
-                'FAT': 'MAL',
-                'SIS': 'OCH'
-            }
-
-        if addressee_table is None:
-            addressee_table = defaultdict(lambda: 'NA', {
-                'MOT': 'A',
-                'FAT': 'A',
-                'SIS': 'C',
-                'CHI': 'T'
-            })
-
-        reader = pylangacq.Reader.from_files([filename])
-        df = pd.DataFrame(reader.utterances())
-
-        for col in AnnotationManager.SEGMENTS_COLUMNS:
-            if col.required:
-                df[col.name] = 'NA'
-                
-        ### extract tiers
-        df['tiers'] = df['tiers'].apply(lambda d: {k.replace('%', ''): d[k] for k in d.keys()})
-        df = pd.concat([df.drop(['tiers'], axis = 1), df['tiers'].apply(pd.Series)], axis = 1)
-
-        df['segment_onset'] = df['time_marks'].apply(lambda tm: tm[0] if tm else 'NA')
-        df['segment_offset'] = df['time_marks'].apply(lambda tm: tm[1] if tm else 'NA')
-
-        df['speaker_id'] = df['participant']
-        df['speaker_type'] = df['speaker_id'].replace(speaker_id_to_type)
-
-        df['transcription'] = df['tokens'].apply(lambda l: ' '.join([t['word'] for t in l]))
-
-        if 'add' in df.columns:
-            df['addressee'] = df['add'].str.split(',')\
-                .apply(lambda l: ','.join(sorted([addressee_table[x.strip()] for x in l])))
-
-        df = df[(df['segment_onset'] != 'NA') & (df['segment_offset'] != 'NA')]
-        df.drop(columns = ['tokens', 'time_marks'], inplace = True)
-        df.fillna('NA', inplace = True)
-
-        return df
 
 
     def _import_annotation(self, import_function: Callable[[str], pd.DataFrame], annotation: dict):
@@ -645,6 +136,7 @@
         :return: output annotation dictionary (attributes defined according to :ref:`ChildProject.annotations.AnnotationManager.SEGMENTS_COLUMNS`)
         :rtype: dict
         """
+        from .converters import TextGridConverter,EafConverter,VtcConverter,VcmConverter,ItsConverter,AliceConverter,ChatConverter
 
         source_recording = os.path.splitext(annotation['recording_filename'])[0]
         annotation_filename = "{}_{}_{}.csv".format(source_recording, annotation['time_seek'], annotation['range_onset'])
@@ -660,19 +152,19 @@
             if callable(import_function):
                 df = import_function(path)
             elif annotation_format == 'TextGrid':
-                df = AnnotationManager.load_textgrid(path)
+                df = TextGridConverter.convert(path)
             elif annotation_format == 'eaf':
-                df = AnnotationManager.load_eaf(path)
+                df = EafConverter.convert(path)
             elif annotation_format == 'vtc_rttm':
-                df = AnnotationManager.load_vtc_rttm(path, source_file = filter)
+                df = VtcConverter.convert(path, source_file = filter)
             elif annotation_format == 'vcm_rttm':
-                df = AnnotationManager.load_vcm_rttm(path, source_file = filter)
+                df = VcmConverter.convert(path, source_file = filter)
             elif annotation_format == 'its':
-                df = AnnotationManager.load_its(path, recording_num = filter)
+                df = ItsConverter.convert(path, recording_num = filter)
             elif annotation_format == 'alice':
-                df = AnnotationManager.load_alice(path, source_file = filter)
+                df = AliceConverter.convert(path, source_file = filter)
             elif annotation_format == 'chat':
-                df = AnnotationManager.load_chat(path)
+                df = ChatConverter.convert(path)
             else:
                 raise ValueError("file format '{}' unknown for '{}'".format(annotation_format, path))
         except:
