#!/usr/bin/env python3
from ChildProject.projects import ChildProject
from ChildProject.annotations import AnnotationManager
from ChildProject.pipelines import *
from .utils import read_wav, calculate_shift, get_audio_duration

import argparse
import os
import pandas as pd
import sys
import random

parser = argparse.ArgumentParser()
subparsers = parser.add_subparsers()


def arg(*name_or_flags, **kwargs):
    return (list(name_or_flags), kwargs)


def get_doc_summary(doc):
    return doc.split("\n")[0] if doc else ""


def subcommand(args=[], parent=subparsers):
    def decorator(func):
        parser = parent.add_parser(
            func.__name__.replace("_", "-"), description=func.__doc__
        )
        for arg in args:
            parser.add_argument(*arg[0], **arg[1])
        parser.set_defaults(func=func)

    return decorator


def register_pipeline(subcommand, cls):
    _parser = subparsers.add_parser(
        subcommand, description=get_doc_summary(cls.run.__doc__)
    )
    cls.setup_parser(_parser)
    _parser.set_defaults(func=lambda args: cls().run(**vars(args)))


def perform_validation(project: ChildProject, require_success: bool = True, **args):
    errors, warnings = project.validate(**args)

    if len(errors) > 0:
        if require_success:
            print(
                "[\033[31merror\033[0m]: dataset validation failed, {} error(s) occured.\nCannot continue. Please run the validation procedure to list and correct all errors.".format(
                    len(errors)
                ),
                file=sys.stderr,
            )
            sys.exit(1)
        else:
            print(
                "[\033[33mwarning\033[0m]: dataset validation failed, {} error(s) occured.\nProceeding despite errors; expect failures.".format(
                    len(errors)
                )
            )


@subcommand(
    [
        arg("source", help="project path"),
        arg(
            "--ignore-recordings",
            help="ignore missing audio files",
            dest="ignore_recordings",
            required=False,
            default=False,
            action="store_true",
        ),
        arg(
            "--profile",
            help="which recording profile to validate",
            dest="profile",
            required=False,
            default=None,
        ),
        arg(
            "--annotations",
            help="path to or name of each annotation set(s) to check (e.g. 'vtc' or '/path/to/dataset/annotations/vtc')",
            dest="annotations",
            required=False,
            default=[],
            nargs="+",
        ),
        arg(
            "--threads",
            help="amount of threads to run on (only applies to --annotations)",
            type=int,
            default=0,
        ),
    ]
)
def validate(args):
    """validate the consistency of the dataset returning detailed errors and warnings"""

    project = ChildProject(args.source)
    errors, warnings = project.validate(args.ignore_recordings, args.profile)

    if args.annotations:
        am = AnnotationManager(project)

        errors.extend(am.errors)
        warnings.extend(am.warnings)

        annotations = am.annotations

        if all(map(lambda x: os.path.exists(x) or os.path.islink(x), args.annotations)):
            args.annotations = {am.set_from_path(set) for set in args.annotations} - {
                None
            }

        sets = list(args.annotations) + sum(
            [am.get_subsets(s, recursive=True) for s in args.annotations], []
        )
        sets = set(sets)

        if not sets.issubset(set(annotations["set"].unique())):
            missing_sets = sets - set(annotations["set"].unique())
            errors.append(
                "the following annotation sets are not indexed: {}".format(
                    ",".join(missing_sets)
                )
            )

        annotations = annotations[annotations["set"].isin(sets)]

        annotations_errors, annotations_warnings = am.validate(
            annotations=annotations, threads=args.threads
        )
        errors.extend(annotations_errors)
        warnings.extend(annotations_warnings)

    for error in errors:
        print("error: {}".format(error))

    for warning in warnings:
        print("warning: {}".format(warning))

    if len(errors) > 0:
        print("validation failed, {} error(s) occured".format(len(errors)))
        sys.exit(1)

    print("validation successfully completed with {} warning(s).".format(len(warnings)))


@subcommand(
    [
        arg("source", help="project path"),
        arg(
            "--annotations",
            help="path to input annotations dataframe (csv) [only for bulk importation]",
            default="",
        ),
        arg("--threads", help="amount of threads to run on", type=int, default=0),
    ]
    + [
        arg(
            "--{}".format(col.name),
            help=col.description,
            type=str,
            default=None,
            choices=col.choices if col.choices else None,
        )
        for col in AnnotationManager.INDEX_COLUMNS
        if not col.generated
    ]
)
def import_annotations(args):
    """convert and import a set of annotations"""

    project = ChildProject(args.source)

    perform_validation(project, require_success=True, ignore_recordings=True)

    if args.annotations:
        annotations = pd.read_csv(args.annotations)
    else:
        annotations = pd.DataFrame(
            [
                {
                    col.name: getattr(args, col.name)
                    for col in AnnotationManager.INDEX_COLUMNS
                    if not col.generated
                }
            ]
        )

    am = AnnotationManager(project)
    imported = am.import_annotations(annotations, args.threads)

    errors, warnings = am.validate(annotations=imported, threads=args.threads)

    if len(am.errors) > 0:
        print(
            "importation completed with {} errors and {} warnings".format(
                len(am.errors) + len(errors), len(warnings)
            ),
            file=sys.stderr,
        )
        print("\n".join(am.errors), file=sys.stderr)
        print("\n".join(errors), file=sys.stderr)
        print("\n".join(warnings))


@subcommand(
    [
        arg("source", help="project path"),
        arg("--left-set", help="left set", required=True),
        arg("--right-set", help="right set", required=True),
        arg(
            "--left-columns",
            help="comma-separated columns to merge from the left set",
            required=True,
        ),
        arg(
            "--right-columns",
            help="comma-separated columns to merge from the right set",
            required=True,
        ),
        arg("--output-set", help="name of the output set", required=True),
        arg(
            "--threads",
            help="amount of threads to run on (default: 1)",
            type=int,
            default=1,
        ),
    ]
)
def merge_annotations(args):
    """merge segments sharing identical onset and offset from two sets of annotations"""
    project = ChildProject(args.source)
    errors, warnings = project.validate(ignore_recordings=True)

    perform_validation(project, require_success=True, ignore_recordings=True)

    am = AnnotationManager(project)
    am.read()
    am.merge_sets(
        left_set=args.left_set,
        right_set=args.right_set,
        left_columns=args.left_columns.split(","),
        right_columns=args.right_columns.split(","),
        output_set=args.output_set,
        threads=args.threads,
    )


@subcommand(
    [
        arg("source", help="project path"),
        arg("--destination", help="output CSV dataframe destination", required=True),
        arg("--sets", help="annotation sets to intersect", nargs="+", required=True),
        arg(
            "--annotations",
            help="path a custom input CSV dataframe of annotations to intersect. By default, the whole index of the project will be used.",
            default=None,
        ),
    ]
)
def intersect_annotations(args):
    """calculate the intersection of the annotations belonging to the given sets"""

    if args.annotations:
        annotations = pd.read_csv(args.annotations)
    else:
        project = ChildProject(args.source)
        am = AnnotationManager(project)
        am.read()
        annotations = am.annotations

    intersection = AnnotationManager.intersection(annotations, args.sets)
    intersection.to_csv(args.destination, index=False)


@subcommand(
    [
        arg("source", help="project path"),
        arg("--set", help="set to remove", required=True),
        arg("--recursive", help="enable recursive mode", action="store_true"),
    ]
)
def remove_annotations(args):
    """remove converted annotations of a given set and their entries in the index"""
    project = ChildProject(args.source)

    perform_validation(project, require_success=True, ignore_recordings=True)

    am = AnnotationManager(project)
    am.read()
    am.remove_set(args.set, recursive=args.recursive)


@subcommand(
    [
        arg("source", help="project path"),
        arg("--set", help="set to rename", required=True),
        arg("--new-set", help="new name for the set", required=True),
        arg("--recursive", help="enable recursive mode", action="store_true"),
        arg("--ignore-errors", help="proceed despite errors", action="store_true"),
    ]
)
def rename_annotations(args):
    """rename a set of annotations by moving the files and updating the index accordingly"""

    project = ChildProject(args.source)

    perform_validation(project, require_success=True, ignore_recordings=True)

    am = AnnotationManager(project)
    am.read()
    am.rename_set(
        args.set,
        args.new_set,
        recursive=args.recursive,
        ignore_errors=args.ignore_errors,
    )


@subcommand([arg("source", help="source data path")])
def overview(args):
    """prints an overview of the contents of a given dataset"""

    project = ChildProject(args.source)

    perform_validation(project, require_success=True, ignore_recordings=True)

    am = AnnotationManager(project)
    project.read()

    print("\n\033[1mrecordings\033[0m:")
    _recordings = (
        project.recordings.dropna(subset=["recording_filename"])
        .sort_values(["recording_device_type", "date_iso"])
        .groupby("recording_device_type")
    )

    for recording_device_type, recordings in _recordings:
        if "duration" in recordings.columns:
            duration = "{:.2f} hours".format(
                recordings["duration"].sum() / (3600 * 1000)
            )
        else:
            duration = "unknown duration"

        available = (
            recordings["recording_filename"]
            .apply(
                lambda recording_filename: 1
                if os.path.exists(
                    os.path.join(project.path, "recordings", "raw", recording_filename)
                )
                else 0
            )
            .sum()
        )

        print(
            "\033[94m{}\033[0m: {}, {}/{} files locally available".format(
                recording_device_type, duration, available, len(recordings)
            )
        )

    print("\n\033[1mannotations\033[0m:")
    _annotations = (
        am.annotations.dropna(subset=["annotation_filename"])
        .sort_values(["set", "imported_at"])
        .drop_duplicates(["set", "annotation_filename"], keep="last")
        .groupby("set")
    )

    for annotation_set, annotations in _annotations:
        duration_covered = (
            annotations["range_offset"].sum() - annotations["range_onset"].sum()
        )
        available = (
            annotations["annotation_filename"]
            .apply(
                lambda annotation_filename: 1
                if os.path.exists(
                    os.path.join(
                        project.path,
                        "annotations",
                        annotation_set,
                        "converted",
                        annotation_filename,
                    )
                )
                else 0
            )
            .sum()
        )

        print(
            "\033[94m{}\033[0m: {:.2f} hours, {}/{} files locally available".format(
                annotation_set,
                duration_covered / (3600 * 1000),
                available,
                len(annotations),
            )
        )


@subcommand(
    [arg("source", help="source data path"), arg("variable", help="name of the variable")]
)
def explain(args):
    """prints information about a certain metadata variable"""

    variable = args.variable.lower()

    project = ChildProject(args.source)
    project.read()

    documentation = project.read_documentation()
    documentation = documentation[documentation["variable"].str.lower() == variable]

    if not len(documentation):
        documentation = [
            {
                'variable': col.name,
                'description': col.description,
                'table': 'recordings',
                'scope': 'unknown' 
            }
            for col in project.RECORDINGS_COLUMNS
        ]

        documentation += [
            {
                'variable': col.name,
                'description': col.description,
                'table': 'children',
                'scope': 'unknown' 
            }
            for col in project.CHILDREN_COLUMNS
        ]

        documentation += [
            {
                'variable': col.name,
                'description': col.description,
                'table': 'annotations',
                'scope': 'unknown' 
            }
            for col in AnnotationManager.SEGMENTS_COLUMNS
        ]

        documentation = pd.DataFrame(documentation)
        documentation = documentation[documentation["variable"].str.lower() == variable]


    if not len(documentation):
        print(f"could not find any documentation for variable '{variable}'")
        return
    
    print(f"Matching documentation for '{variable}':")
    for doc in documentation.to_dict(orient = 'records'):
        print(f"\n\033[94mtable\033[0m: {doc['table']}")
        print(f"\033[94mdescription\033[0m: {doc['description']}")

        if 'values' in doc and not pd.isnull(doc['values']):
            print(f"\033[94mvalues\033[0m: {doc['values']}")

        if 'annotation_set' in doc and not pd.isnull(doc['annotation_set']):
            print(f"\033[94mannotation set(s)\033[0m: {doc['annotation_set']}")

        if 'scope' in doc and not pd.isnull(doc['scope']):
            print(f"\033[94mscope\033[0m: {doc['scope']}")

@subcommand(
    [
        arg("source", help="source data path"),
        arg("--profile", help="which audio profile to use", default=""),
        arg("--force", help="overwrite if column exists", action="store_true"),
    ]
)
def compute_durations(args):
<<<<<<< HEAD
    """creates a 'duration' column into metadata/recordings"""
    project = ChildProject(args.source, primary_metadata_only=True)
=======
    """creates a 'duration' column into metadata/recordings. duration is in ms"""
    project = ChildProject(args.source)
>>>>>>> d5e1037f

    perform_validation(project, require_success=True, ignore_recordings=True)

    recordings = project.recordings.copy()
    recordings.set_index("recording_filename", inplace=True)
    columns = recordings.columns.copy()

    if "duration" in columns:
        if not args.force:
            print("duration exists, aborting")
            return
    else:
        recordings["duration"] = 0
        columns.append("duration")

    durations = project.compute_recordings_duration(profile=args.profile).set_index(
        "recording_filename"
    )

    recordings.update(durations)

    recordings["duration"].fillna(0, inplace=True)
    recordings["duration"] = recordings["duration"].astype(int)
    recordings[columns].to_csv(
        os.path.join(project.path, "metadata/recordings.csv")
    )
    
@subcommand(
    [
        arg("source", help="project path"),
        arg("audio1", help="name of the first audio file as it is indexed in recordings.csv in column <recording_filename>"),
        arg("audio2", help="name of the second audio file as it is indexed in recordings.csv in column <recording_filename>"),
        arg("--profile", help="which audio profile to use", default=""),
        arg("--interval", help="duration in minutes of the window used to build the correlation score", default=5, type=int),
    ]
)
def compare_recordings(args):
    """computes the difference between 2 given audio files of the dataset. A divergence score is outputted, it is the average difference of audio signal over the considered sample (random point in the audio, fixed duration). Divergence scores lower than 0.1 indicate a strong proximity"""
    
    project = ChildProject(args.source)
    project.read()
    
    rec1 = project.recordings[project.recordings['recording_filename'] == args.audio1]
    if rec1.empty or rec1.shape[0] > 1: raise ValueError("{} was not found in the indexed recordings in metadata/recordings.csv or has multiple occurences".format(args.audio1))
    
    rec2 = project.recordings[project.recordings['recording_filename'] == args.audio2]
    if rec2.empty or rec2.shape[0] > 1: raise ValueError("{} was not found in the indexed recordings in metadata/recordings.csv or has multiple occurences".format(args.audio2))
    
    if 'duration' not in rec1.columns: 
        print("WARNING : duration was not found for audio {}. We attempt to compute it...".format(args.audio1))
        rec1["duration"].iloc[0] = get_audio_duration(project.get_recording_path(args.audio1, args.profile))
    if 'duration' not in rec2.columns: 
        print("WARNING : duration was not found for audio {}. We attempt to compute it...".format(args.audio2))
        rec2["duration"].iloc[0] = get_audio_duration(project.get_recording_path(args.audio2, args.profile))
        
    if rec1['duration'].iloc[0] != rec2['duration'].iloc[0]:
        print('WARNING : the 2 audio files have different durations, it is unlikely they are the same recording:\n{} : {}ms\n{} : {}ms'.format(args.audio1,rec1['duration'].iloc[0],args.audio2,rec2['duration'].iloc[0]))
        
    interval = args.interval * 60 * 1000
    
    dur = min(rec1['duration'].iloc[0],rec2['duration'].iloc[0])
    if dur < interval :
        print("WARNING : the duration of the audio is too short for an interval {}ms :\nnew interval is set to {}ms, this will cover the entire duration.".format(interval,dur))
        interval = dur
        offset = 0
    else:
        offset = random.uniform(0, dur - interval)/1000
    
    avg,size = calculate_shift(
        project.get_recording_path(rec1['recording_filename'].iloc[0],args.profile),
        project.get_recording_path(rec2['recording_filename'].iloc[0],args.profile),
        offset,
        offset,
        interval/1000
    )
    
    if size < 48000 : print('WARNING : the number of values ({}) in the sample is low, raise the interval value, if possible, for a more reliable analysis'.format(size))
    print('RESULTS :\ndivergence score = {} over a sample of {} values\nREFERENCE :\ndivergence score < 0.1 => the 2 files seem very similar\ndivergence score > 1   => sizable difference'.format(avg,size))

def main():
    register_pipeline("process", AudioProcessingPipeline)
    register_pipeline("sampler", SamplerPipeline)
    register_pipeline("zooniverse", ZooniversePipeline)
    register_pipeline("eaf-builder", EafBuilderPipeline)
    register_pipeline("anonymize", AnonymizationPipeline)
    register_pipeline("metrics", MetricsPipeline)
    register_pipeline("metrics-specification", MetricsSpecificationPipeline)

    args = parser.parse_args()
    args.func(args)<|MERGE_RESOLUTION|>--- conflicted
+++ resolved
@@ -481,13 +481,8 @@
     ]
 )
 def compute_durations(args):
-<<<<<<< HEAD
-    """creates a 'duration' column into metadata/recordings"""
+    """creates a 'duration' column into metadata/recordings. duration is in ms"""
     project = ChildProject(args.source, primary_metadata_only=True)
-=======
-    """creates a 'duration' column into metadata/recordings. duration is in ms"""
-    project = ChildProject(args.source)
->>>>>>> d5e1037f
 
     perform_validation(project, require_success=True, ignore_recordings=True)
 
