--- conflicted
+++ resolved
@@ -183,7 +183,6 @@
         else:
             return metrics
 
-<<<<<<< HEAD
         if self.by_period:
             grouper = pd.Grouper(
                 key="onset_time", freq=self.by_period, origin=self.by_period_origin
@@ -200,19 +199,6 @@
         else:
             unit_duration = (annotations['range_offset']-annotations['range_onset']).sum() / 1000
             metrics = pd.DataFrame(index = (0))
-=======
-        if len(its) == 0:
-            return metrics
-
-        unit_duration = (annotations['range_offset']-annotations['range_onset']).sum() / 1000
-    
-        its_agg = its.groupby("speaker_type").agg(
-            voc_ph=("segment_onset", lambda x: 3600 * len(x) / unit_duration),
-            voc_dur_ph=("duration", lambda x: 3600 * np.sum(x) / unit_duration),
-            avg_voc_dur=("duration", np.mean),
-            wc_ph=("words", lambda x: 3600 * np.sum(x) / unit_duration),
-        )
->>>>>>> 0e950bf9
 
         for speaker in speaker_types:
             vocs = its[its['seaker_type'] == speaker]
