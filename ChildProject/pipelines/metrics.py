--- conflicted
+++ resolved
@@ -18,13 +18,10 @@
         project: ChildProject.projects.ChildProject,
         by: str = "recording_filename",
         recordings: Union[str, List[str], pd.DataFrame] = None,
-<<<<<<< HEAD
         by_period: str = None,
         by_period_origin: str = None,
-=======
         from_time: str = None,
         to_time: str = None,
->>>>>>> 7a026e4e
     ):
 
         self.project = project
@@ -126,14 +123,10 @@
             .fillna(0)
         )
 
-<<<<<<< HEAD
         if self.by_period:
             segments = self.am.get_segments_timestamps(segments)
 
-        return segments
-=======
         return annotations, segments
->>>>>>> 7a026e4e
 
 
 class LenaMetrics(Metrics):
@@ -187,7 +180,6 @@
         else:
             return pd.DataFrame()
 
-<<<<<<< HEAD
         if self.by_period:
             grouper = pd.Grouper(
                 key="onset_time", freq=self.by_period, origin=self.by_period_origin
@@ -199,24 +191,10 @@
                 freq=self.by_period,
             )
             unit_duration = (periods[1] - periods[0]).total_seconds()
-=======
-        if len(its) == 0:
-            return pd.DataFrame()
-
-        unit_duration = (annotations['range_offset']-annotations['range_onset']).sum() / 1000
-    
-        metrics = {}
->>>>>>> 7a026e4e
-
             its = its.groupby(grouper)
             metrics = pd.DataFrame(index = groups.index.unique())
         else:
-            unit_duration = (
-                self.project.recordings[self.project.recordings[self.by] == unit][
-                    "duration"
-                ].sum()
-                / 1000
-            )
+            unit_duration = (annotations['range_offset']-annotations['range_onset']).sum() / 1000
             metrics = pd.DataFrame(index = (0))
 
         for speaker in speaker_types:
@@ -540,27 +518,27 @@
         )
 
         parser.add_argument(
-<<<<<<< HEAD
             "--by-period",
             help="time units to aggregate (optional); equivalent to ``pandas.Grouper``'s freq argument.",
-=======
+            default = None
+        )
+
+        parser.add_argument(
+            "--by-period-origin",
+            help="time origin of each time period; equivalent to ``pandas.Grouper``'s origin argument.",
+            default=None,
+        )
+
+        parser.add_argument(
             "-f",
             "--from-time",
             help="time range start in HH:MM format (optional)",
->>>>>>> 7a026e4e
             default=None,
         )
 
         parser.add_argument(
-<<<<<<< HEAD
-            "--by-period-origin",
-            help="time origin of each time period; equivalent to ``pandas.Grouper``'s origin argument.",
-            default=None,
-        )
-=======
             "-t",
             "--to-time",
             help="time range end in HH:MM format (optional)",
             default=None,
-        )
->>>>>>> 7a026e4e
+        )