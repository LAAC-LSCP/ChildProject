from abc import ABC, abstractmethod
import argparse
import datetime
import multiprocessing as mp
import numpy as np
import os
import pandas as pd
from yaml import dump

import ChildProject
from ChildProject.pipelines.pipeline import Pipeline

class Sampler(ABC):
    def __init__(self, project: ChildProject.projects.ChildProject):
        self.project = project
        self.segments = pd.DataFrame()
        self.annotation_set = ''
        self.target_speaker_type = []

    @abstractmethod
    def sample(self):
        pass

    @staticmethod
    def add_parser(parsers):
        pass

    def retrieve_segments(self):
        am = ChildProject.annotations.AnnotationManager(self.project)
        annotations = am.annotations
        annotations = annotations[annotations['set'] == self.annotation_set]
        self.segments = am.get_segments(annotations)

        if len(self.target_speaker_type):
            self.segments = self.segments[self.segments['speaker_type'].isin(self.target_speaker_type)]
        
    def assert_valid(self):
        require_columns = ['recording_filename', 'segment_onset', 'segment_offset']
        missing_columns = list(set(require_columns) - set(self.segments.columns))

        if missing_columns:
            raise Exception("custom segments are missing the following columns: {}".format(','.join(missing_columns)))        

class CustomSampler(Sampler):
    def __init__(self, project: ChildProject.projects.ChildProject, segments_path: str):
        super().__init__(project)
        self.segments_path = segments_path

    def sample(self: str):
        self.segments = pd.read_csv(self.segments_path)

        if 'time_seek' not in self.segments.columns:
                self.segments['time_seek'] = 0

        return self.segments

    @staticmethod
    def add_parser(samplers):
        parser = samplers.add_parser('custom', help = 'custom sampling')
        parser.add_argument('segments', help = 'path to selected segments datafame')

class PeriodicSampler(Sampler):
    """Periodic sampling of a recording.

    :param project: ChildProject instance of the target dataset.
    :type project: ChildProject.projects.ChildProject
    :param length: length of each segment, in milliseconds
    :type length: int
    :param period: spacing between two consecutive segments, in milliseconds
    :type period: int
    :param offset: offset of the first segment, in milliseconds, defaults to 0
    :type offset: int
    """
    def __init__(self,
        project: ChildProject.projects.ChildProject,
        length: int, period: int, offset: int = 0
        ):

        super().__init__(project)
        self.length = int(length)
        self.period = int(period)
        self.offset = int(offset)

    def sample(self):
        recordings = self.project.recordings
        
        if not 'duration' in recordings.columns:
            print("""recordings duration was not found in the metadata
            and an attempt will be made to calculate it.""")

            durations = self.project.compute_recordings_duration().dropna()
            recordings = recordings.merge(durations[durations['recording_filename'] != 'NA'], how = 'left', left_on = 'recording_filename', right_on = 'recording_filename')

        recordings['duration'].fillna(0, inplace = True)
        
        self.segments = recordings[['recording_filename', 'duration']].copy()
        self.segments['segment_onset'] = self.segments.apply(
            lambda row: np.arange(self.offset, row['duration']-self.length+1e-4, self.period+self.length),
            axis = 1
        )
        self.segments = self.segments.explode('segment_onset')
        self.segments['segment_onset'] = self.segments['segment_onset'].astype(int)
        self.segments['segment_offset'] = self.segments['segment_onset'] + self.length
        self.segments.rename(columns = {'recording_filename': 'recording_filename'}, inplace = True)

        return self.segments


    @staticmethod
    def add_parser(samplers):
        parser = samplers.add_parser('periodic', help = 'periodic sampling')
        parser.add_argument('--length', help = 'length of each segment, in milliseconds', type = float, required = True)
        parser.add_argument('--period', help = 'spacing between two consecutive segments, in milliseconds', type = float, required = True)
        parser.add_argument('--offset', help = 'offset of the first segment, in milliseconds', type = float, default = 0)

class RandomVocalizationSampler(Sampler):
    """Sample vocalizations based on some input annotation set.

    :param project: ChildProject instance of the target dataset.
    :type project: ChildProject.projects.ChildProject
    :param annotation_set: Set of annotations to get vocalizations from.
    :type annotation_set: str
    :param target_speaker_type: List of speaker types to sample vocalizations from.
    :type target_speaker_type: list
    :param sample_size: Amount of vocalizations to sample, per recording.
    :type sample_size: int
    """
    def __init__(self,
        project: ChildProject.projects.ChildProject,
        annotation_set: str,
        target_speaker_type: list,
        sample_size: int):

        super().__init__(project)
        self.annotation_set = annotation_set
        self.target_speaker_type = target_speaker_type
        self.sample_size = sample_size

    def sample(self):
        self.retrieve_segments()
        self.segments = self.segments.groupby('recording_filename').sample(self.sample_size)
        return self.segments

    @staticmethod
    def add_parser(samplers):
        parser = samplers.add_parser('random-vocalizations', help = 'random sampling')
        parser.add_argument('--annotation-set', help = 'annotation set', default = 'vtc')
        parser.add_argument('--target-speaker-type', help = 'speaker type to get chunks from', choices=['CHI', 'OCH', 'FEM', 'MAL'], nargs = '+', default = ['CHI'])
        parser.add_argument('--sample-size', help = 'how many samples per recording', required = True, type = int)

from pydub import AudioSegment

class EnergyDetectionSampler(Sampler):
    """Sample windows within each recording, targetting those
    that have a signal energy higher than some threshold.

    :param project: ChildProject instance of the target dataset.
    :type project: ChildProject.projects.ChildProject
    :param windows_length: Length of each window, in milliseconds.
    :type windows_length: float
    :param windows_spacing: Spacing between the start of each window, in milliseconds.
    :type windows_spacing: float
    :param windows_count: How many windows to retain per recording.
    :type windows_count: int
    :param windows_offset: start of the first window, in milliseconds, defaults to 0
    :type windows_offset: float, optional
    :param threshold: lowest energy quantile to sample from, defaults to 0.8
    :type threshold: float, optional
    :param low_freq: if > 0, frequencies below will be filtered before calculating the energy, defaults to 0
    :type low_freq: int, optional
    :param high_freq: if < 100000, frequencies above will be filtered before calculating the energy, defaults to 100000
    :type high_freq: int, optional
    """
    def __init__(self,
        project: ChildProject.projects.ChildProject,
        windows_length: int,
        windows_spacing: int,
        windows_count: int,
        windows_offset: int = 0,
        threshold: float = 0.8,
        low_freq: int = 0,
        high_freq: int = 100000
        ):

        super().__init__(project)
        self.windows_length = int(windows_length)
        self.windows_count = int(windows_count)
        self.windows_spacing = int(windows_spacing)
        self.windows_offset = int(windows_offset)
        self.threshold = threshold
        self.low_freq = low_freq
        self.high_freq = high_freq

    def compute_energy_loudness(self, chunk, sampling_frequency: int):
        if self.low_freq > 0 or self.high_freq < 100000:
            chunk_fft = np.fft.fft(chunk)
            freq = np.fft.fftfreq(len(chunk_fft), 1/sampling_frequency)
            chunk_fft = chunk_fft[(freq > self.low_freq) & (freq < self.high_freq)]
            return np.sum(np.abs(chunk_fft)**2)/len(chunk)
        else:
            return np.sum(chunk**2)

    def get_recording_windows(self, profile, recording):
        recording_path = os.path.join(self.project.path, ChildProject.projects.ChildProject.RAW_RECORDINGS, recording['recording_filename'])
        audio = AudioSegment.from_wav(recording_path)
        duration = int(audio.duration_seconds*1000)
        channels = audio.channels
        frequency = int(audio.frame_rate)
        max_value = 256**(int(audio.sample_width))/2-1

        windows_starts = np.arange(self.windows_offset, duration - self.windows_length, self.windows_spacing).astype(int)
        windows = []

        for start in windows_starts:
            energy = 0
            chunk = audio[start:start+self.windows_length].get_array_of_samples()
            
            for channel in range(channels):
                data = chunk[channel::channels]
                data = np.array([x/max_value for x in data])
                energy += self.compute_energy_loudness(data, frequency)

            windows.append({
<<<<<<< HEAD
                'segment_onset': start,
                'segment_offset': start+self.windows_length,
                'recording_filename': recording['filename'],
=======
                'segment_onset': start/1000,
                'segment_offset': start/1000+self.windows_length,
                'recording_filename': recording['recording_filename'],
>>>>>>> f7551314
                'energy': energy
            })

        return windows
        

    def sample(self):
        segments = []
        for recording in self.project.recordings.to_dict(orient = 'records'):
            windows = pd.DataFrame(self.get_recording_windows('', recording))
            energy_threshold = windows['energy'].quantile(self.threshold)
            windows = windows[windows['energy'] >= energy_threshold]
            windows = windows.sample(self.windows_count)
            segments.extend(windows.to_dict(orient = 'records'))

        self.segments = pd.DataFrame(segments)

    @staticmethod
    def add_parser(samplers):
        parser = samplers.add_parser('energy-detection', help = 'energy based activity detection')
        parser.add_argument('--windows-length', help = 'length of each window (in milliseconds)', required = True, type = int)
        parser.add_argument('--windows-spacing', help = 'spacing between the start of two consecutive windows (in milliseconds)', required = True, type = int)
        parser.add_argument('--windows-count', help = 'how many windows to sample from', required = True, type = int)
        parser.add_argument('--windows-offset', help = 'start of the first window (in milliseconds)', type = int, default = 0)
        parser.add_argument('--threshold', help = 'lowest energy quantile to sample from. default is 0.8 (i.e., sample from the 20%% windows with the highest energy).', default = 0.8, type = float)
        parser.add_argument('--low-freq', help = 'remove all frequencies below low-freq before calculating each window\'s energy. (in Hz)', default = 0, type = int)
        parser.add_argument('--high-freq', help = 'remove all frequencies above high-freq before calculating each window\'s energy. (in Hz)', default = 100000, type = int)

class HighVolubilitySampler(Sampler):
    def __init__(self,
        project: ChildProject.projects.ChildProject,
        annotation_set: str,
        target_speaker_type: list,
        windows_length: float,
        windows_count: int):

        super().__init__(project)
        self.annotation_set = annotation_set
        self.target_speaker_type = target_speaker_type
        self.windows_length = windows_length
        self.windows_count = windows_count

    def sample(self):
        self.retrieve_segments()
        return self.segments

    @staticmethod
    def add_parser(samplers):
        parser = samplers.add_parser('high-volubility', help = 'high-volubility targeted sampling')
        parser.add_argument('--annotation-set', help = 'annotation set', default = 'vtc')
        parser.add_argument('--target-speaker-type', help = 'speaker type to get chunks from', choices=['CHI', 'OCH', 'FEM', 'MAL'], nargs = '+', default = ['CHI'])
        parser.add_argument('--windows-length', help = 'window length (minutes)', required = True, type = float)
        parser.add_argument('--windows-count', help = 'how many windows to be sampled', required = True, type = int)

class SamplerPipeline(Pipeline):
    def __init__(self):
        self.segments = []

    def run(self, path, destination, sampler, func = None, **kwargs):
        parameters = locals()
        parameters = [{key: parameters[key]} for key in parameters if key not in ['self', 'kwargs']]
        parameters.extend([{key: kwargs[key]} for key in kwargs])

        self.project = ChildProject.projects.ChildProject(path)
        self.project.read()

        splr = None
        if sampler == 'periodic':
            splr = PeriodicSampler(self.project, **kwargs)
        elif sampler == 'random-vocalizations':
            splr = RandomVocalizationSampler(self.project, **kwargs)
        elif sampler == 'high-volubility':
            splr = HighVolubilitySampler(self.project, **kwargs)
        elif sampler == 'energy-detection':
            splr = EnergyDetectionSampler(self.project, **kwargs)

        if splr is None:
            raise Exception('invalid sampler')

        splr.sample()
        splr.assert_valid()
        self.segments = splr.segments

        if 'time_seek' in self.segments.columns:
            self.segments['segment_onset'] = self.segments['segment_onset'] + self.segments['time_seek']
            self.segments['segment_offset'] = self.segments['segment_offset'] + self.segments['time_seek']

        date = datetime.datetime.now().strftime('%Y%m%d_%H%M%S')

        os.makedirs(destination, exist_ok = True)
        segments_path = os.path.join(destination, 'segments_{}.csv'.format(date))
        parameters_path = os.path.join(destination, 'parameters_{}.yml'.format(date))

        self.segments[self.segments.columns & {'recording_filename', 'segment_onset', 'segment_offset'}].to_csv(segments_path, index = False)
        print("exported sampled segments to {}".format(segments_path))
        dump({
            'parameters': parameters,
            'package_version': ChildProject.__version__,
            'date': date
        }, open(parameters_path, 'w+'))
        print("exported sampler parameters to {}".format(parameters_path))

    @staticmethod
    def setup_parser(parser):
        parser.add_argument('path', help = 'path to the dataset')
        parser.add_argument('destination', help = 'segments destination')

        samplers = parser.add_subparsers(help = 'sampler', dest = 'sampler')
        PeriodicSampler.add_parser(samplers)
        RandomVocalizationSampler.add_parser(samplers)
        HighVolubilitySampler.add_parser(samplers)
        EnergyDetectionSampler.add_parser(samplers)
<|MERGE_RESOLUTION|>--- conflicted
+++ resolved
@@ -221,15 +221,9 @@
                 energy += self.compute_energy_loudness(data, frequency)
 
             windows.append({
-<<<<<<< HEAD
                 'segment_onset': start,
                 'segment_offset': start+self.windows_length,
-                'recording_filename': recording['filename'],
-=======
-                'segment_onset': start/1000,
-                'segment_offset': start/1000+self.windows_length,
                 'recording_filename': recording['recording_filename'],
->>>>>>> f7551314
                 'energy': energy
             })
 
