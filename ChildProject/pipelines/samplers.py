--- conflicted
+++ resolved
@@ -219,13 +219,9 @@
     def __init__(self,
         project: ChildProject.projects.ChildProject,
         length: int, period: int, offset: int = 0,
-<<<<<<< HEAD
+        profile: str = None,
         recordings: Union[str, List[str], pd.DataFrame] = None,
         exclude: Union[str, pd.DataFrame] = None
-=======
-        profile: str = None,
-        recordings: Union[str, List[str], pd.DataFrame] = None
->>>>>>> a12e9e15
         ):
 
         super().__init__(project, recordings, exclude)
