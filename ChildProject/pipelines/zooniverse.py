--- conflicted
+++ resolved
@@ -62,7 +62,7 @@
     def sample(self, segments):
         self.segments = pd.read_csv(segments)
 
-        if not 'time_seek' in self.segments:
+        if 'time_seek' not in self.segments.columns:
                 self.segments['time_seek'] = 0
 
         return self.segments
@@ -170,7 +170,6 @@
 
             return chunks
 
-<<<<<<< HEAD
     def extract_chunks(self, sampler, keyword, destination, path, annotation_set = 'vtc',
         batch_size = 1000, target_speaker_type = [],
         chunk_length = 500, threads = 0, batches = 0,
@@ -178,11 +177,6 @@
         sample_size = 1000,
         windows_length = 10, windows_count = 100,
         exclude_segments = [], **kwargs):
-=======
-    def extract_chunks(self, keyword, destination, path, annotation_set = 'vtc',
-        batch_size = 1000, target_speaker_type = ['CHI'], sample_size = 500, chunk_length = 500,
-        threads = 0, batches = 0, **kwargs):
->>>>>>> d7adba26
 
         parameters = locals()
         parameters = [[key, parameters[key]] for key in parameters if key != 'self']
@@ -198,7 +192,6 @@
 
         self.chunk_length = chunk_length
 
-<<<<<<< HEAD
         splr = None
         if sampler == 'custom':
             splr = CustomSampler(self.project)
@@ -222,16 +215,6 @@
         splr.assert_valid()
         self.segments = splr.segments
 
-=======
-        am = ChildProject.annotations.AnnotationManager(self.project)
-        self.annotations = am.annotations
-        self.annotations = self.annotations[self.annotations['set'] == annotation_set]
-        self.segments = am.get_segments(self.annotations)
-        
-        if len(target_speaker_type):
-            self.segments = self.segments[self.segments['speaker_type'].isin(target_speaker_type)]
-        
->>>>>>> d7adba26
         self.segments['segment_onset'] = self.segments['segment_onset'] + self.segments['time_seek']
         self.segments['segment_offset'] = self.segments['segment_offset'] + self.segments['time_seek']
 
@@ -255,10 +238,6 @@
             'segment_offset': c.segment_offset,
             'wav': c.getbasename('wav'),
             'mp3': c.getbasename('mp3'),
-<<<<<<< HEAD
-=======
-            'speaker_type': ','.join(target_speaker_type),
->>>>>>> d7adba26
             'date_extracted': datetime.datetime.now().strftime('%Y-%m-%d %H:%M:%S'),
             'uploaded': False,
             'project_id': '',
@@ -282,7 +261,6 @@
         pd.DataFrame(
             data = parameters,
             columns = ['param', 'value']
-<<<<<<< HEAD
         ).to_csv(os.path.join(self.destination, 'parameters.csv'), index = False)
 
         if sampler == 'custom':
@@ -290,11 +268,6 @@
 
 
     def upload_chunks(self, destination, project_id, set_prefix, zooniverse_login, zooniverse_pwd, batches = 0, **kwargs):
-=======
-        ).to_csv(os.path.join(self.destination, 'settings.csv'), index = False)
-
-    def upload_chunks(self, destination, project_slug, set_prefix, zooniverse_login, zooniverse_pwd, batches = 0, **kwargs):
->>>>>>> d7adba26
         self.destination = destination 
 
         metadata_location = os.path.join(self.destination, 'chunks.csv')
@@ -409,13 +382,7 @@
         parser_extraction.add_argument('path', help = 'path to the dataset')
         parser_extraction.add_argument('--keyword', help = 'export keyword', required = True)
         parser_extraction.add_argument('--destination', help = 'destination', required = True)
-<<<<<<< HEAD
         parser_extraction.add_argument('--exclude-segments', help = 'segments to exclude before sampling', nargs = '+', default = [])
-=======
-        parser_extraction.add_argument('--sample-size', help = 'how many samples per recording', required = True, type = int)
-        parser_extraction.add_argument('--annotation-set', help = 'annotation set', default = 'vtc')
-        parser_extraction.add_argument('--target-speaker-type', help = 'speaker type to get chunks from', choices=['CHI', 'OCH', 'FEM', 'MAL'], nargs = '+')
->>>>>>> d7adba26
         parser_extraction.add_argument('--batch-size', help = 'batch size', default = 1000, type = int)
         parser_extraction.add_argument('--threads', help = 'how many threads to run on', default = 0, type = int)
 
