--- conflicted
+++ resolved
@@ -56,13 +56,8 @@
         IndexColumn(name = 'date_iso', description = 'date in which recording was started in ISO (eg 2020-09-17)', required = True, datetime = '%Y-%m-%d'),
         IndexColumn(name = 'start_time', description = 'local time in which recording was started in format 24-hour (H)H:MM; if minutes are unknown, use 00. Set as ‘NA’ if unknown.', required = True, datetime = '%H:%M'),
         IndexColumn(name = 'recording_device_type', description = 'lena, usb, olympus, babylogger (lowercase)', required = True, choices = ['lena', 'usb', 'olympus', 'babylogger']),
-<<<<<<< HEAD
-        IndexColumn(name = 'filename', description = 'the path to the file from the root of “recordings”), set to ‘NA’ if no valid recording available. It is unique (two recordings cannot point towards the same file).', required = True, filename = True, unique = True),
+        IndexColumn(name = 'recording_filename', description = 'the path to the file from the root of “recordings”), set to ‘NA’ if no valid recording available. It is unique (two recordings cannot point towards the same file).', required = True, filename = True, unique = True),
         IndexColumn(name = 'duration', description = 'duration of the audio, in milliseconds', regex = r'([0-9]+)'),
-=======
-        IndexColumn(name = 'recording_filename', description = 'the path to the file from the root of “recordings”), set to ‘NA’ if no valid recording available. It is unique (two recordings cannot point towards the same file).', required = True, filename = True, unique = True),
-        IndexColumn(name = 'duration', description = 'duration of the audio', regex = r'(\d+(\.\d+)?)'),
->>>>>>> f7551314
         IndexColumn(name = 'session_id', description = 'identifier of the recording session.'),
         IndexColumn(name = 'session_offset', description = 'offset (in milliseconds) of the recording with respect to other recordings that are part of the same session. Each recording session is identified by their `session_id`.', regex = r'[0-9]+'),
         IndexColumn(name = 'recording_device_id', description = 'unique ID of the recording device'),
