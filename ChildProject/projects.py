--- conflicted
+++ resolved
@@ -10,12 +10,8 @@
 import shutil
 import subprocess
 
-<<<<<<< HEAD
 from .tables import IndexTable, IndexColumn
 from .utils import get_audio_duration
-=======
-from .tables import IndexTable, IndexColumn, is_boolean
->>>>>>> da61f9c5
 
 class RecordingProfile:
     def __init__(self, name, format = 'wav', codec = 'pcm_s16le', sampling = 16000,
