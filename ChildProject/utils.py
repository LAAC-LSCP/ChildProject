import os
<<<<<<< HEAD
from datetime import datetime
=======
import librosa
from scipy.fftpack import fft, ifft
import numpy as np
>>>>>>> afcd5548

def path_is_parent(parent_path: str, child_path: str):
    # Smooth out relative path names, note: if you are concerned about symbolic links, you should use os.path.realpath too
    parent_path = os.path.abspath(parent_path)
    child_path = os.path.abspath(child_path)

    # Compare the common path of the parent and child path with the common path of just the parent path. Using the commonpath method on just the parent path will regularise the path name in the same way as the comparison that deals with both paths, removing any trailing path separator
    return os.path.commonpath([parent_path]) == os.path.commonpath(
        [parent_path, child_path]
    )


class Segment:
    def __init__(self, start, stop):
        self.start = start
        self.stop = stop

    def length(self):
        return self.stop - self.start

    def __repr__(self):
        return "Segment([{}, {}])".format(self.start, self.stop)


def intersect_ranges(xs, ys):
    # Try to get the first range in each iterator:
    try:
        x, y = next(xs), next(ys)
    except StopIteration:
        return

    while True:
        # Yield the intersection of the two ranges, if it's not empty:
        intersection = Segment(max(x.start, y.start), min(x.stop, y.stop))
        if intersection.length() > 0:
            yield intersection

        # Try to increment the range with the earlier stopping value:
        try:
            if x.stop <= y.stop:
                x = next(xs)
            else:
                y = next(ys)
        except StopIteration:
            return

class TimeInterval:
    def __init__(self, start : datetime, stop : datetime):
        #remove the day/month/year component
        self.start = start.replace(year=1900, month=1, day=1)
        self.stop = stop.replace(year=1900, month=1, day=1)

    def length(self):
        return self.stop - self.start

    def __repr__(self):
        return "TimeInterval([{}, {}])".format(self.start, self.stop)
    
def time_intervals_intersect(ti1 : TimeInterval, ti2 : TimeInterval):
    """
    given 2 time intervals (those do not take in consideration days, only time in the day), return an array of new interval(s) representing the intersections of the original ones.
    eg :
        - time_intervals_intersect(TimeInterval(datetime(1900,1,1,8,57),datetime(1900,1,1,21,4)),TimeInterval(datetime(1900,1,1,10,36),datetime(1900,1,1,22,1))) => [TimeInterval(10:36 , 21:04)]
        - time_intervals_intersect(TimeInterval(datetime(1900,1,1,8,57),datetime(1900,1,1,22,1)),TimeInterval(datetime(1900,1,1,21,4),datetime(1900,1,1,10,36))) => [TimeInterval(08:57 , 10:36),TimeInterval(21:04 , 22:01)]
    """
    #The calculation and boolean evaluation is done that way to optimize the process, those expressions were obtained using a Karnaugh table. Given the relations between the different start and ending times, the boolean relations used below gives the correct intervals
    a = ti1.start <= ti1.stop
    b = ti2.start <= ti2.stop
    c = ti1.stop <= ti2.stop
    d = ti1.start <= ti2.start
    e = ti1.start <= ti2.stop
    f = ti2.start <= ti1.stop
    r = []
    #case where correct resulting interval is [start of the 2nd interval : end of the 1st interval]
    if c and (d and (not e or f) or not e and f) or d and not e and f : r = [TimeInterval(ti2.start,ti1.stop)]
    #case where correct resulting interval is [start of the 2nd interval : end of the 2nd interval]
    elif not c and (d and (b or not a) or not a and b) or not a and b and d : r = [ti2]
    #case where correct resulting interval is [start of the 1st interval : end of the 2nd interval]
    elif not c and (not d and (not e and not f or e) or e and not f) or not d and e and not f : r = [TimeInterval(ti1.start,ti2.stop)]
    #case where correct resulting interval is [start of the 1st interval : end of the 1st interval]
    elif c and (not d and (not a and not b or a) or a and not b) or a and not b and not d : r = [ti1]
    # !! here the expression was simplified because previous statements should already have caught their relevant cases (ie this statement should always be last or changed)
    #case where correct resulting interval is [start of the 1st interval : end of the 2nd interval] U [start of the 2nd interval : end of the 1st interval]
    elif not a and (not b or e) or d and e and f : r = [TimeInterval(ti1.start,ti2.stop),TimeInterval(ti2.start,ti1.stop)]
    
    #remove the intervals having equal values (3:00 to 3:00)
    i = 0
    while i < len(r):
        if r[i].start == r[i].stop : r.pop(i)
        else : i += 1
    return r

def get_audio_duration(filename):
    import sox

    if not os.path.exists(filename):
        return 0

    duration = 0
    try:
        duration = sox.file_info.duration(filename)
    except:
        pass

    return duration

#reads a wav file for a given start point and duration (both in seconds)
def read_wav(filename, start_s, length_s):
    #we use librosa because it supports more codecs and is less likely to crash on an unsual encoding
    y,sr = librosa.load(filename, sr=None,mono=False, offset=start_s, duration = length_s)
    channels = 1 if len(y.shape) == 1 else y.shape[0]

    return y, sr, channels

#computes a list of similarity scores, each value being for 1 frame of audio
#returns the most differing value
def calculate_shift(file1, file2, start1, start2, interval, correlation_output = None):
    ref, ref_rate, ref_chan = read_wav(file1, start1, interval)
    test, test_rate, test_chan = read_wav(file2, start2, interval)

    #when sampling rate is different, look for a downsampled rate that can be used
    if ref_rate != test_rate:
        from math import gcd
        new_rate = gcd(ref_rate,test_rate)
        print('WARNING : sampling rates do not match between audios ({}Hz and {}Hz), attempting to downsample to {}Hz'.format(ref_rate,test_rate,new_rate))
        if ref_rate > new_rate : #downsample if needed
            ref = ref[::int(ref_rate/new_rate)]
            ref_rate = new_rate
        if test_rate > new_rate : #downsample if needed
            test = test[::int(test_rate/new_rate)]
            test_rate = new_rate
        
    if ref_chan != test_chan: #if different number of channels, shrink if possible
        print('WARNING : different number of channels, attempting to compress channels to carry on with analysis')
        if ref_chan == 1 and test_chan > 1 :
            test = np.mean(test,axis=0)
            test_chan = 1
            print('{} was shrunk to mono channel for the analysis, it has a higher level of information than {}'.format(file2,file1))
        elif ref_chan > 1 and test_chan == 1:
            ref = np.mean(ref,axis=0)
            ref_chan = 1
            print('{} was shrunk to mono channel for the analysis, it has a higher level of information than {}'.format(file1,file2))
        else:
            raise Exception('audios do not match, {} has {} channel(s) while {} has {}'.format(file1,ref_chan,file2,test_chan))
        
    #in case of multiple channels, reshape to be 1D array (they should have the same number of channels at this point)
    if ref_chan > 1:
        np.reshape(ref,ref_chan * ref.shape[1])
        np.reshape(test,test_chan * test.shape[1])

    sampling_rate = ref_rate

    #downsample to save computation time
    downsampled_rate = 400
    ref = ref[::int(sampling_rate/downsampled_rate)]
    test = test[::int(sampling_rate/downsampled_rate)]
    
    # straight up difference of the audio signal averaged over the 2 segments analysed
    # times 1000 is arbitrary, just to have an easily readable and comparable score output
    res = np.abs(ref - test).sum() * 1000 /(len(ref))

    return res,len(ref)<|MERGE_RESOLUTION|>--- conflicted
+++ resolved
@@ -1,11 +1,8 @@
 import os
-<<<<<<< HEAD
 from datetime import datetime
-=======
 import librosa
 from scipy.fftpack import fft, ifft
 import numpy as np
->>>>>>> afcd5548
 
 def path_is_parent(parent_path: str, child_path: str):
     # Smooth out relative path names, note: if you are concerned about symbolic links, you should use os.path.realpath too
