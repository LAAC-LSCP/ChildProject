- [Introduction](#introduction)
  - [Dataset format and structure](#dataset-format-and-structure)
  - [Available tools](#available-tools)
- [Installation](#installation)
<<<<<<< HEAD
  - [Install our package via pip](#install-our-package-via-pip)
  - [Install git-annex](#install-git-annex)
- [Getting some data](#getting-some-data)
  - [Extant datasets](#extant-datasets)
- [Converting a dataset into ChildRecordsData format](#converting-a-dataset-into-childrecordsdata-format)
- [Using our tools](#using-our-tools)
- [Missing and planned features](#missing-and-planned-features)
=======
- [Installing datasets](#installing-datasets)
- [Working with the data](#working-with-the-data)
  - [Validate raw data](#validate-raw-data)
  - [Convert recordings](#convert-recordings)
    - [Multi-core audio conversion with slurm on a cluster](#multi-core-audio-conversion-with-slurm-on-a-cluster)
  - [Import annotations](#import-annotations)
    - [Single importation](#single-importation)
  - [Merge annotation sets](#merge-annotation-sets)
  - [Remove an annotation set](#remove-an-annotation-set)
    - [Bulk importation](#bulk-importation)
  - [Zooniverse](#zooniverse)
  - [Compute recordings duration](#compute-recordings-duration)
>>>>>>> dd1974d6

## Introduction

Day-long (audio-)recordings of children are increasingly common, but there is no scientific standard formatting that can benefit the organization and analyses of such data. ChildRecordData provides standardizing specifications and tools for the storage and management of day-long recordings of children and their associated meta-data and annotations.

![structure](http://laac-lscp.github.io/ChildRecordsData/images/structure.png "File organization structure")

We assume that the data include three very different types:

1. Audio, of which we distinguish the raw audio extracted from the hardware; and a version that has been converted into a standardized format. These audios are the long-form ones. At the time being, we do not foresee including clips extracted from these long-form audios, and assume that any such process will generate some form of annotation that can then be re-cast temporally to the long-form audio.
2. Annotations, of which we again distinguish raw and standardized versions. At present, we can import from Praat's textgrid, ELAN's eaf, and VTC's rttm format.
3. Metadata corresponding to the children, recordings, and annotations, which will therefore also describe the converted recordings.

 [formatting instructions and specifications](http://laac-lscp.github.io/ChildRecordsData/FORMATTING.html)


### Dataset format and structure

We provide instructions for setting up the metadata in [formatting instructions and specifications](http://laac-lscp.github.io/ChildRecordsData/FORMATTING.html). Read on for instructions on how to get or produce data in this format.

### Available tools

Day-long audiorecordings are often collected using a LENA recorder, and analyzed with the LENA software. However, open source alternatives to the LENA commercial environment are emerging, some of which are shown in the following figure.

![structure](http://laac-lscp.github.io/ChildRecordsData/images/tools.png "Overview of some tools in the day-long recordings environment")

For instance, alternative hardware includes the babylogger and any other light-weight recording device with enough battery and storage to record over several hours.

Alternative automated analysis options include the [Voice Type Classifier](https://github.com/MarvinLvn/voice-type-classifier), which segments the audio into different talker types (key child, female adult, etc) and [ALICE](https://github.com/orasanen/ALICE), an automated linguistic unit counter.

As for manual annotation options, [ELAN](https://archive.mpi.nl/tla/elan) can be used, for instance employing the [ACLEW DAS annotation scheme](https://osf.io/b2jep/). Assignment of annotation to individuals and evaluation can be done using [Seshat](https://github.com/bootphon/seshat). Finally, [Zooniverse](zooniverse.org) can be used to crowd-source certain aspects of the classification with the help of citizen scientists.

In this context, we provide tools and a procedure to:

- Validate raw data
- Convert your raw recordings into a standardized format
- Import raw annotations (from ELAN, Praat, csv, rttm from VTC and ALICE) into our standardized format
- Add clips to an annotation pipeline in Zooniverse, and retrieve the ensuing annotations

## Installation

You'll need to install our package and git-annex, following the instructions we provide next.

### Install our package via pip
  
The package can be installed using pip :

```
pip install git+https://github.com/LAAC-LSCP/ChildRecordsData.git
```

(The package requires python 3, so make sure `pip` points to a python3 installation, otherwise try pip3.)

If you are having permissions issues - or any other issue -, you can create and activate a python environment beforehand :

```
python3.6 -m venv ~/ChildProjectVenv
source ~/ChildProjectVenv/bin/activate
pip install git+https://github.com/LAAC-LSCP/ChildRecordsData.git
```

### Install git-annex

The package also requires git-annex in order to retrieve the datasets. It can be installed via `apt install git-annex` or `brew install git-annex`. It is encouraged to use a recent version of git-annex (8.2+).

## Getting some data

You can either have some data of your own that you would like to use the package on, or you may know of some datasets that are already in this format that you'd like to reuse.

It may be easier to start with an extant dataset. Here is the list that we know exists. Please note that the large majority of these data are NOT public, and thus if you cannot retrieve them, this means you need to get in touch with the data managers.

### Extant datasets

Instructions to download extant datasets can be found [here](http://laac-lscp.github.io/ChildRecordsData/REUSE.html).

The list of extant datasets can be found [here](http://laac-lscp.github.io/ChildRecordsData/EXTANT.html).


## Converting a dataset into ChildRecordsData format

If you have your own dataset, you can convert it into our format using these  
[formatting instructions and specifications](http://laac-lscp.github.io/ChildRecordsData/FORMATTING.html)

Once you have done so, you can use the package's tools. 

## Using our tools

We provide tools to:

- Validate raw data
- Convert your raw recordings into a standardized format
- Add recording duration to your metadata
- Import raw annotations (from ELAN, Praat, csv, rttm) into our standardized format
- Add clips to an annotation pipeline in Zooniverse, and retrieve the ensuing annotations

<<<<<<< HEAD
We provide detailed instructions [here](http://laac-lscp.github.io/ChildRecordsData/TOOLS.html).
=======
```
child-project import-annotations /path/to/dataset --set eaf --recording_filename sound.wav --time_seek 0 --raw_filename example.eaf --range_onset 0 --range_offset 300 --format eaf
```

### Merge annotation sets

```
child-project merge-annotations /path/to/dataset --left-set vtc --right-set alice --left-columns speaker_id,ling_type,speaker_type,vcm_type,lex_type,mwu_type,addresseee,transcription --right-columns phonemes,syllables,words --output-set alice_vtc
```

### Remove an annotation set

```
child-project remove-annotations /path/to/dataset --set vtc
```


#### Bulk importation

```
child-project import-annotations /path/to/dataset --annotations /path/to/dataframe.csv
```

The input dataframe `/path/to/dataframe.csv` must have one entry per annotation to import, according to the format specified [here](http://laac-lscp.github.io/ChildRecordsData/FORMATTING.html#annotation-importation-input-format).
>>>>>>> dd1974d6



## Missing and planned features

- import of old-style LENA .its
- import of new-style LENA .its
- clarify link with R package<|MERGE_RESOLUTION|>--- conflicted
+++ resolved
@@ -2,7 +2,6 @@
   - [Dataset format and structure](#dataset-format-and-structure)
   - [Available tools](#available-tools)
 - [Installation](#installation)
-<<<<<<< HEAD
   - [Install our package via pip](#install-our-package-via-pip)
   - [Install git-annex](#install-git-annex)
 - [Getting some data](#getting-some-data)
@@ -10,20 +9,6 @@
 - [Converting a dataset into ChildRecordsData format](#converting-a-dataset-into-childrecordsdata-format)
 - [Using our tools](#using-our-tools)
 - [Missing and planned features](#missing-and-planned-features)
-=======
-- [Installing datasets](#installing-datasets)
-- [Working with the data](#working-with-the-data)
-  - [Validate raw data](#validate-raw-data)
-  - [Convert recordings](#convert-recordings)
-    - [Multi-core audio conversion with slurm on a cluster](#multi-core-audio-conversion-with-slurm-on-a-cluster)
-  - [Import annotations](#import-annotations)
-    - [Single importation](#single-importation)
-  - [Merge annotation sets](#merge-annotation-sets)
-  - [Remove an annotation set](#remove-an-annotation-set)
-    - [Bulk importation](#bulk-importation)
-  - [Zooniverse](#zooniverse)
-  - [Compute recordings duration](#compute-recordings-duration)
->>>>>>> dd1974d6
 
 ## Introduction
 
@@ -119,36 +104,7 @@
 - Import raw annotations (from ELAN, Praat, csv, rttm) into our standardized format
 - Add clips to an annotation pipeline in Zooniverse, and retrieve the ensuing annotations
 
-<<<<<<< HEAD
 We provide detailed instructions [here](http://laac-lscp.github.io/ChildRecordsData/TOOLS.html).
-=======
-```
-child-project import-annotations /path/to/dataset --set eaf --recording_filename sound.wav --time_seek 0 --raw_filename example.eaf --range_onset 0 --range_offset 300 --format eaf
-```
-
-### Merge annotation sets
-
-```
-child-project merge-annotations /path/to/dataset --left-set vtc --right-set alice --left-columns speaker_id,ling_type,speaker_type,vcm_type,lex_type,mwu_type,addresseee,transcription --right-columns phonemes,syllables,words --output-set alice_vtc
-```
-
-### Remove an annotation set
-
-```
-child-project remove-annotations /path/to/dataset --set vtc
-```
-
-
-#### Bulk importation
-
-```
-child-project import-annotations /path/to/dataset --annotations /path/to/dataframe.csv
-```
-
-The input dataframe `/path/to/dataframe.csv` must have one entry per annotation to import, according to the format specified [here](http://laac-lscp.github.io/ChildRecordsData/FORMATTING.html#annotation-importation-input-format).
->>>>>>> dd1974d6
-
-
 
 ## Missing and planned features
 
