from setuptools import setup, find_packages
import ChildProject

requires = {
<<<<<<< HEAD
    'core': ['pandas', 'jinja2', 'numpy>=1.16.5', 'sox', 'datalad', 'requests<2.25.0'],
    'annotations': ['lxml', 'pympi-ling', 'pylangacq', 'python-dateutil>=2.8.1'],
=======
    'core': ['pandas>=0.25.0', 'xlrd', 'jinja2', 'numpy>=1.16.5', 'pympi-ling', 'lxml', 'sox', 'datalad', 'requests<2.25.0'],
>>>>>>> 2b1c6800
    'samplers': ['PyYAML'],
    'zooniverse': ['panoptes-client', 'pydub'],
    'eaf-builder': ['importlib-resources']
}

setup(
    name='ChildProject',
    version = ChildProject.__version__,
    description='LAAC@LSCP',
    url='https://github.com/LAAC-LSCP/ChildProject',
    author='Lucas',
    author_email='lucas.gautheron@gmail.com',
    license='MIT',
    classifiers=[
        'Development Status :: 3 - Alpha',
        'Intended Audience :: Science/Research',
        'License :: OSI Approved :: MIT License',
        'Natural Language :: English',
        'Operating System :: Unix',
        'Programming Language :: Python',
        'Topic :: Scientific/Engineering',
    ],
    packages=find_packages(),
    install_requires=requires['core'] + requires['annotations'] + requires['samplers'] + requires['zooniverse'] + requires['eaf-builder'],
    include_package_data=True,
    package_data={'ChildProject': ['templates/*.*']},
    entry_points={
        'console_scripts': [
            'child-project=ChildProject.cmdline:main',
        ],
    },
    zip_safe=False
)<|MERGE_RESOLUTION|>--- conflicted
+++ resolved
@@ -2,12 +2,8 @@
 import ChildProject
 
 requires = {
-<<<<<<< HEAD
-    'core': ['pandas', 'jinja2', 'numpy>=1.16.5', 'sox', 'datalad', 'requests<2.25.0'],
+    'core': ['pandas>=0.25.0', 'jinja2', 'numpy>=1.16.5', 'sox', 'datalad', 'requests<2.25.0'],
     'annotations': ['lxml', 'pympi-ling', 'pylangacq', 'python-dateutil>=2.8.1'],
-=======
-    'core': ['pandas>=0.25.0', 'xlrd', 'jinja2', 'numpy>=1.16.5', 'pympi-ling', 'lxml', 'sox', 'datalad', 'requests<2.25.0'],
->>>>>>> 2b1c6800
     'samplers': ['PyYAML'],
     'zooniverse': ['panoptes-client', 'pydub'],
     'eaf-builder': ['importlib-resources']
