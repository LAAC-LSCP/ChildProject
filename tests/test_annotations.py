--- conflicted
+++ resolved
@@ -165,11 +165,7 @@
     am.merge_sets(
         left_set = 'vtc_rttm',
         right_set = 'alice',
-<<<<<<< HEAD
-        left_columns = ['speaker_id','ling_type','speaker_type','vcm_type','lex_type','mwu_type','addressee','transcription'],
-=======
         left_columns = ['speaker_type'],
->>>>>>> 4ed9500a
         right_columns = ['phonemes','syllables','words'],
         output_set = 'alice_vtc'
     )
@@ -219,6 +215,8 @@
     assert am.annotations[am.annotations['set'] == 'renamed'].shape[0] == tg_count
 
 def custom_function(filename):
+    from ChildProject.converters import VtcConverter
+    
     df = pd.read_csv(
         filename,
         sep = " ",
@@ -227,18 +225,7 @@
 
     df['segment_onset'] = 1000*df['tbeg'].astype(int)
     df['segment_offset'] = (1000*(df['tbeg']+df['tdur'])).astype(int)
-    df['speaker_type'] = df['name'].map(AnnotationManager.VTC_SPEAKER_TYPE_TRANSLATION)
-<<<<<<< HEAD
-    df['vcm_type'] = 'NA'
-    df['lex_type'] = 'NA'
-    df['mwu_type'] = 'NA'
-    df['addressee'] = 'NA'
-    df['transcription'] = 'NA'
-    df['phonemes'] = 'NA'
-    df['syllables'] = 'NA'
-    df['words'] = 'NA'
-=======
->>>>>>> 4ed9500a
+    df['speaker_type'] = df['name'].map(VtcConverter.SPEAKER_TYPE_TRANSLATION)
 
     df.drop(['type', 'file', 'chnl', 'tbeg', 'tdur', 'ortho', 'stype', 'name', 'conf', 'unk'], axis = 1, inplace = True)
     return df
