--- conflicted
+++ resolved
@@ -47,7 +47,6 @@
             check_less_precise = True
         )
 
-<<<<<<< HEAD
 def test_intersect(project):
     am = AnnotationManager(project)
 
@@ -70,8 +69,6 @@
         pd.read_csv('tests/truth/intersect_b.csv').sort_index(axis = 1).sort_values(b.columns.tolist()).reset_index(drop = True).drop(columns=['imported_at'])
     )
 
-=======
->>>>>>> ac53866f
 def test_clipping(project):
     am = AnnotationManager(project)
 
@@ -84,9 +81,5 @@
     segments = am.get_segments(am.annotations[am.annotations['set'] == 'vtc_rttm'])
     segments = am.clip_segments(segments, start, stop)
     
-<<<<<<< HEAD
-    assert all(segments['segment_onset'].between(start, stop)) and all(segments['segment_offsset'].between(start, stop), "segments not properly clipped")
-=======
     assert segments['segment_onset'].between(start, stop).all() and segments['segment_offset'].between(start, stop).all(), "segments not properly clipped"
->>>>>>> ac53866f
     assert segments.shape[0] == 2, "got {} segments, expected 2".format(segments.shape[0])
