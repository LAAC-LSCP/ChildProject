--- conflicted
+++ resolved
@@ -62,8 +62,6 @@
     assert exit_code == 0
 
 
-<<<<<<< HEAD
-=======
 def test_import_automated(project):
     stdout, stderr, exit_code = cli(
         [
@@ -79,7 +77,6 @@
     assert exit_code == 0
 
 
->>>>>>> b36d41c1
 def test_compute_durations(project):
     stdout, stderr, exit_code = cli(
         [
